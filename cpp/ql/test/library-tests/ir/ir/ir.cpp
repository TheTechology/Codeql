void Constants() {
    char c_i = 1;
    char c_c = 'A';

    signed char sc_i = -1;
    signed char sc_c = 'A';

    unsigned char uc_i = 5;
    unsigned char uc_c = 'A';

    short s = 5;
    unsigned short us = 5;

    int i = 5;
    unsigned int ui = 5;

    long l = 5;
    unsigned long ul = 5;

    long long ll_i = 5;
    long long ll_ll = 5LL;
    unsigned long long ull_i = 5;
    unsigned long long ull_ull = 5ULL;

    bool b_t = true;
    bool b_f = false;

    wchar_t wc_i = 5;
    wchar_t wc_c = L'A';

    char16_t c16 = u'A';
    char32_t c32 = U'A';

    float f_i = 1;
    float f_f = 1.0f;
    float f_d = 1.0;

    double d_i = 1;
    double d_f = 1.0f;
    double d_d = 1.0;
}

void Foo() {
    int x = 5 + 12;
    short y = 7;
    y = x + y;
    x = x * y;
}

void IntegerOps(int x, int y) {
    int z;

    z = x + y;
    z = x - y;
    z = x * y;
    z = x / y;
    z = x % y;

    z = x & y;
    z = x | y;
    z = x ^ y;

    z = x << y;
    z = x >> y;

    z = x;

    z += x;
    z -= x;
    z *= x;
    z /= x;
    z %= x;
    
    z &= x;
    z |= x;
    z ^= x;

    z <<= x;
    z >>= x;

    z = +x;
    z = -x;
    z = ~x;
    z = !x;
}

void IntegerCompare(int x, int y) {
    bool b;

    b = x == y;
    b = x != y;
    b = x < y;
    b = x > y;
    b = x <= y;
    b = x >= y;
}

void IntegerCrement(int x) {
    int y;

    y = ++x;
    y = --x;
    y = x++;
    y = x--;
}

void IntegerCrement_LValue(int x) {
    int* p;

    p = &(++x);
    p = &(--x);
}

void FloatOps(double x, double y) {
    double z;

    z = x + y;
    z = x - y;
    z = x * y;
    z = x / y;

    z = x;

    z += x;
    z -= x;
    z *= x;
    z /= x;

    z = +x;
    z = -x;
}

void FloatCompare(double x, double y) {
    bool b;

    b = x == y;
    b = x != y;
    b = x < y;
    b = x > y;
    b = x <= y;
    b = x >= y;
}

void FloatCrement(float x) {
    float y;

    y = ++x;
    y = --x;
    y = x++;
    y = x--;
}

void PointerOps(int* p, int i) {
    int* q;
    bool b;

    q = p + i;
    q = i + p;
    q = p - i;
    i = p - q;

    q = p;

    q += i;
    q -= i;

    b = p;
    b = !p;
}

void ArrayAccess(int* p, int i) {
    int x;

    x = p[i];
    x = i[p];

    p[i] = x;
    i[p] = x;

    int a[10];
    x = a[i];
    x = i[a];
    a[i] = x;
    i[a] = x;
}

void StringLiteral(int i) {
    char c = "Foo"[i];
    wchar_t* pwc = L"Bar";
    wchar_t wc = pwc[i];
}

void PointerCompare(int* p, int* q) {
    bool b;

    b = p == q;
    b = p != q;
    b = p < q;
    b = p > q;
    b = p <= q;
    b = p >= q;
}

void PointerCrement(int* p) {
    int* q;

    q = ++p;
    q = --p;
    q = p++;
    q = p--;
}

void CompoundAssignment() {
    // No conversion necessary
    int x = 5;
    x += 7;

    // Left side is converted to 'int'
    short y = 5;
    y += x;

    // Technically the left side is promoted to int, but we don't model that
    y <<= 1;

    // Left side is converted to 'float'
    long z = 7;
    z += 2.0f;
}

void UninitializedVariables() {
    int x;
    int y = x;
}

int Parameters(int x, int y) {
    return x % y;
}

void IfStatements(bool b, int x, int y) {
    if (b) {
    }

    if (b) {
        x = y;
    }

    if (x < 7)
        x = 2;
    else
        x = 7;
}

void WhileStatements(int n) {
    while (n > 0) {
        n -= 1;
    }
}

void DoStatements(int n) {
    do {
        n -= 1;
    } while (n > 0);
}

void For_Empty() {
    int j;
    for (;;) {
        ;
    }
}

void For_Init() {
    for (int i = 0;;) {
        ;
    }
}

void For_Condition() {
    int i = 0;
    for (; i < 10;) {
        ;
    }
}

void For_Update() {
    int i = 0;
    for (;; i += 1) {
        ;
    }
}

void For_InitCondition() {
    for (int i = 0; i < 10;) {
        ;
    }
}

void For_InitUpdate() {
    for (int i = 0;; i += 1) {
        ;
    }
}

void For_ConditionUpdate() {
    int i = 0;
    for (; i < 10; i += 1) {
        ;
    }
}

void For_InitConditionUpdate() {
    for (int i = 0; i < 10; i += 1) {
        ;
    }
}

void For_Break() {
    for (int i = 0; i < 10; i += 1) {
        if (i == 5) {
            break;
        }
    }
}

void For_Continue_Update() {
    for (int i = 0; i < 10; i += 1) {
        if (i == 5) {
            continue;
        }
    }
}

void For_Continue_NoUpdate() {
    for (int i = 0; i < 10;) {
        if (i == 5) {
            continue;
        }
    }
}

int Dereference(int* p) {
    *p = 1;
    return *p;
}

int g;

int* AddressOf() {
    return &g;
}

void Break(int n) {
    while (n > 0) {
        if (n == 1)
            break;
        n -= 1;
    }
}

void Continue(int n) {
    do {
        if (n == 1) {
            continue;
        }
        n -= 1;
    } while (n > 0);
}

void VoidFunc();
int Add(int x, int y);

void Call() {
    VoidFunc();
}

int CallAdd(int x, int y) {
    return Add(x, y);
}

int Comma(int x, int y) {
    return VoidFunc(), CallAdd(x, y);
}

void Switch(int x) {
    int y;
    switch (x) {
        y = 1234;

        case -1:
            y = -1;
            break;

        case 1:
        case 2:
            y = 1;
            break;
        
        case 3:
            y = 3;
        case 4:
            y = 4;
            break;

        default:
            y = 0;
            break;

        y = 5678;
    }
}

struct Point {
    int x;
    int y;
};

struct Rect {
    Point topLeft;
    Point bottomRight;
};

Point ReturnStruct(Point pt) {
    return pt;
}

void FieldAccess() {
    Point pt;
    pt.x = 5;
    pt.y = pt.x;
    int* p = &pt.y;
}

void LogicalOr(bool a, bool b) {
    int x;
    if (a || b) {
        x = 7;
    }

    if (a || b) {
        x = 1;
    }
    else {
        x = 5;
    }
}

void LogicalAnd(bool a, bool b) {
    int x;
    if (a && b) {
        x = 7;
    }

    if (a && b) {
        x = 1;
    }
    else {
        x = 5;
    }
}

void LogicalNot(bool a, bool b) {
    int x;
    if (!a) {
        x = 1;
    }

    if (!(a && b)) {
        x = 2;
    }
    else {
        x = 3;
    }
}

void ConditionValues(bool a, bool b) {
    bool x;
    x = a && b;
    x = a || b;
    x = !(a || b);
}

void Conditional(bool a, int x, int y) {
    int z = a ? x : y;
}

void Conditional_LValue(bool a) {
    int x;
    int y;
    (a ? x : y) = 5;
}

void Conditional_Void(bool a) {
    a ? VoidFunc() : VoidFunc();
}

void Nullptr() {
    int* p = nullptr;
    int* q = 0;
    p = nullptr;
    q = 0;
}

void InitList(int x, float f) {
    Point pt1 = { x, f };
    Point pt2 = { x };
    Point pt3 = {};

    int x1 = { 1 };
    int x2 = {};
}

void NestedInitList(int x, float f) {
    Rect r1 = {};
    Rect r2 = { { x, f } };
    Rect r3 = { { x, f }, { x, f } };
    Rect r4 = { { x }, { x } };
}

void ArrayInit(int x, float f) {
    int a1[3] = {};
    int a2[3] = { x, f, 0 };
    int a3[3] = { x };
}

union U {
    double d;
    int i;
};

void UnionInit(int x, float f) {
    U u1 = { f };
//    U u2 = {};  Waiting for fix
}

void EarlyReturn(int x, int y) {
    if (x < y) {
        return;
    }

    y = x;
}

int EarlyReturnValue(int x, int y) {
    if (x < y) {
        return x;
    }

    return x + y;
}

int CallViaFuncPtr(int (*pfn)(int)) {
    return pfn(5);
}

typedef enum {
    E_0,
    E_1
} E;

int EnumSwitch(E e) {
    switch (e) {
        case E_0:
            return 0;
        case E_1:
            return 1;
        default:
            return -1;
    }
}

void InitArray() {
    char a_pad[32] = ""; 
    char a_nopad[4] = "foo";
    char a_infer[] = "blah";
    char b[2];
    char c[2] = {};
    char d[2] = { 0 };
    char e[2] = { 0, 1 };
    char f[3] = { 0 };
}

void VarArgFunction(const char* s, ...);

void VarArgs() {
    VarArgFunction("%d %s", 1, "string");
}

int FuncPtrTarget(int);

void SetFuncPtr() {
    int (*pfn)(int) = FuncPtrTarget;
    pfn = &FuncPtrTarget;
    pfn = *FuncPtrTarget;
    pfn = ***&FuncPtrTarget;
}

struct String {
    String();
    String(const String&);
    String(String&&);
    String(const char*);
    ~String();

    String& operator=(const String&);
    String& operator=(String&&);

    const char* c_str() const;

private:
    const char* p;
};

String ReturnObject();

void DeclareObject() {
    String s1;
    String s2("hello");
    String s3 = ReturnObject();
    String s4 = String("test");
}

void CallMethods(String& r, String* p, String s) {
    r.c_str();
    p->c_str();
    s.c_str();
}

class C {
public:
    static int StaticMemberFunction(int x) {
        return x;
    }

    int InstanceMemberFunction(int x) {
        return x;
    }

    virtual int VirtualMemberFunction(int x) {
        return x;
    }

    void FieldAccess() {
        this->m_a = 0;
        (*this).m_a = 1;
        m_a = 2;
        int x;
        x = this->m_a;
        x = (*this).m_a;
        x = m_a;
    }

    void MethodCalls() {
        this->InstanceMemberFunction(0);
        (*this).InstanceMemberFunction(1);
        InstanceMemberFunction(2);
    }
    
    C() :
        m_a(1),
        m_c(3),
        m_e{},
        m_f("test")
    {
    }

private:
    int m_a;
    String m_b;
    char m_c;
    float m_d;
    void* m_e;
    String m_f;
};

int DerefReference(int& r) {
    return r;
}

int& TakeReference() {
    return g;
}

String& ReturnReference();

void InitReference(int x) {
    int& r = x;
    int& r2 = r;
    const String& r3 = ReturnReference();
}

void ArrayReferences() {
  int a[10];
  int (&ra)[10] = a;
  int x = ra[5];
}

void FunctionReferences() {
  int(&rfn)(int) = FuncPtrTarget;
  int(*pfn)(int) = rfn;
  rfn(5);
}

template<typename T>
T min(T x, T y) {
  return (x < y) ? x : y;
}

int CallMin(int x, int y) {
  return min(x, y);
}

template<typename T>
struct Outer {
  template<typename U, typename V>
  static T Func(U x, V y) {
    return T();
  }
};

double CallNestedTemplateFunc() {
  return Outer<long>::Func<void*, char>(nullptr, 'o');
}

void TryCatch(bool b) {
  try {
    int x = 5;
    if (b) {
      throw "string literal";
    }
    else if (x < 2) {
      x = b ? 7 : throw String("String object");
    }
    x = 7;
  }
  catch (const char* s) {
    throw String(s);
  }
  catch (const String& e) {
  }
  catch (...) {
    throw;
  }
}

struct Base {
  String base_s;

  Base() {
  }
  ~Base() {
  }
};

struct Middle : Base {
  String middle_s;

  Middle() {
  }
  ~Middle() {
  }
};

struct Derived : Middle {
  String derived_s;

  Derived() {
  }
  ~Derived() {
  }
};

struct MiddleVB1 : virtual Base {
  String middlevb1_s;

  MiddleVB1() {
  }
  ~MiddleVB1() {
  }
};

struct MiddleVB2 : virtual Base {
  String middlevb2_s;

  MiddleVB2() {
  }
  ~MiddleVB2() {
  }
};

struct DerivedVB : MiddleVB1, MiddleVB2 {
  String derivedvb_s;

  DerivedVB() {
  }
  ~DerivedVB() {
  }
};

void HierarchyConversions() {
  Base b;
  Middle m;
  Derived d;

  Base* pb = &b;
  Middle* pm = &m;
  Derived* pd = &d;

  b = m;
  b = (Base)m;
  b = static_cast<Base>(m);
  pb = pm;
  pb = (Base*)pm;
  pb = static_cast<Base*>(pm);
  pb = reinterpret_cast<Base*>(pm);

  m = (Middle&)b;
  m = static_cast<Middle&>(b);
  pm = (Middle*)pb;
  pm = static_cast<Middle*>(pb);
  pm = reinterpret_cast<Middle*>(pb);

  b = d;
  b = (Base)d;
  b = static_cast<Base>(d);
  pb = pd;
  pb = (Base*)pd;
  pb = static_cast<Base*>(pd);
  pb = reinterpret_cast<Base*>(pd);

  d = (Derived&)b;
  d = static_cast<Derived&>(b);
  pd = (Derived*)pb;
  pd = static_cast<Derived*>(pb);
  pd = reinterpret_cast<Derived*>(pb);

  MiddleVB1* pmv = nullptr;
  DerivedVB* pdv = nullptr;
  pb = pmv;
  pb = pdv;
}

struct PolymorphicBase {
  virtual ~PolymorphicBase();
};

struct PolymorphicDerived : PolymorphicBase {
};

void DynamicCast() {
  PolymorphicBase b;
  PolymorphicDerived d;

  PolymorphicBase* pb = &b;
  PolymorphicDerived* pd = &d;

  // These two casts are represented as BaseClassCasts because they can be resolved at compile time.
  pb = dynamic_cast<PolymorphicBase*>(pd);
  PolymorphicBase& rb = dynamic_cast<PolymorphicBase&>(d);

  pd = dynamic_cast<PolymorphicDerived*>(pb);
  PolymorphicDerived& rd = dynamic_cast<PolymorphicDerived&>(b);

  void* pv = dynamic_cast<void*>(pb);
  const void* pcv = dynamic_cast<const void*>(pd);
}

String::String() :
  String("") {  // Delegating constructor call
}

void ArrayConversions() {
  char a[5];
  const char* p = a;
  p = "test";
  p = &a[0];
  p = &"test"[0];
  char (&ra)[5] = a;
  const char (&rs)[5] = "test";
  const char (*pa)[5] = &a;
  pa = &"test";
}

void FuncPtrConversions(int(*pfn)(int), void* p) {
  p = (void*)pfn;
  pfn = (int(*)(int))p;
}

void VAListUsage(int x, __builtin_va_list args) {
  __builtin_va_list args2;
  __builtin_va_copy(args2, args);
  double d = __builtin_va_arg(args, double);
  float f = __builtin_va_arg(args, int);
  __builtin_va_end(args2);
}

void VarArgUsage(int x, ...) {
  __builtin_va_list args;

  __builtin_va_start(args, x);
  __builtin_va_list args2;
  __builtin_va_copy(args2, args);
  double d = __builtin_va_arg(args, double);
  float f = __builtin_va_arg(args, int);
  __builtin_va_end(args);
  VAListUsage(x, args2);
  __builtin_va_end(args2);
}

void CastToVoid(int x) {
  (void)x;
}

void ConstantConditions(int x) {
  bool a = true && true;
  int b = (true) ? x : x;
}

typedef unsigned long size_t;

namespace std {
  enum class align_val_t : size_t {};
}

void* operator new(size_t, float);
void* operator new[](size_t, float);
void* operator new(size_t, std::align_val_t, float);
void* operator new[](size_t, std::align_val_t, float);
void operator delete(void*, float);
void operator delete[](void*, float);
void operator delete(void*, std::align_val_t, float);
void operator delete[](void*, std::align_val_t, float);

struct SizedDealloc {
  char a[32];
  void* operator new(size_t);
  void* operator new[](size_t);
  void operator delete(void*, size_t);
  void operator delete[](void*, size_t);
};

struct alignas(128) Overaligned {
  char a[256];
};

struct DefaultCtorWithDefaultParam {
  DefaultCtorWithDefaultParam(double d = 1.0);
};

void OperatorNew() {
  new int;  // No constructor
  new(1.0f) int;  // Placement new, no constructor
  new int();  // Zero-init
  new String();  // Constructor
  new(1.0f) String("hello");  // Placement new, constructor with args
  new Overaligned;  // Aligned new
  new(1.0f) Overaligned();  // Placement aligned new with zero-init
}

void OperatorNewArray(int n) {
  new int[10];  // Constant size
  new int[n];  // No constructor
  new(1.0f) int[n];  // Placement new, no constructor
  new String[n];  // Constructor
  new Overaligned[n];  // Aligned new
  new(1.0f) Overaligned[10];  // Aligned placement new
  new DefaultCtorWithDefaultParam[n];
  new int[n] { 0, 1, 2 };
}

int designatedInit() {
  int a1[1000] = { [2] = 10002, [900] = 10900 };
  return a1[900];
}

void IfStmtWithDeclaration(int x, int y) {
  if (bool b = x < y) {
    x = 5;
  }
  else if (int z = x + y) {
    y = 7;
  }
  else if (int* p = &x) {
    *p = 2;
  }
}

void WhileStmtWithDeclaration(int x, int y) {
  while (bool b = x < y) {
  }
  while (int z = x + y) {
  }
  while (int* p = &x) {
  }
}

int PointerDecay(int a[], int fn(float)) {
  return a[0] + fn(1.0);
}

int StmtExpr(int b, int y, int z) {
  int x = ({
    int w;
    if (b) {
      w = y;
    } else {
      w = z;
    }
    w;
  });

  return ({x;});
}

// TODO: `delete` gets translated to NoOp
void OperatorDelete() {
  delete static_cast<int*>(nullptr);  // No destructor
  delete static_cast<String*>(nullptr);  // Non-virtual destructor, with size.
  delete static_cast<SizedDealloc*>(nullptr);  // No destructor, with size.
  delete static_cast<Overaligned*>(nullptr);  // No destructor, with size and alignment.
  delete static_cast<PolymorphicBase*>(nullptr);  // Virtual destructor
}

// TODO: `delete[]` gets translated to NoOp
void OperatorDeleteArray() {
  delete[] static_cast<int*>(nullptr);  // No destructor
  delete[] static_cast<String*>(nullptr);  // Non-virtual destructor, with size.
  delete[] static_cast<SizedDealloc*>(nullptr);  // No destructor, with size.
  delete[] static_cast<Overaligned*>(nullptr);  // No destructor, with size and alignment.
  delete[] static_cast<PolymorphicBase*>(nullptr);  // Virtual destructor
}

struct EmptyStruct {};

void EmptyStructInit() {
  EmptyStruct s = {};
}

auto lam = []() {};

void Lambda(int x, const String& s) {
  auto lambda_empty = [](float f) { return 'A'; };
  lambda_empty(0);
  auto lambda_ref = [&](float f) { return s.c_str()[x]; };
  lambda_ref(1);
  auto lambda_val = [=](float f) { return s.c_str()[x]; };
  lambda_val(2);
  auto lambda_ref_explicit = [&s](float f) { return s.c_str()[0]; };
  lambda_ref_explicit(3);
  auto lambda_val_explicit = [s](float f) { return s.c_str()[0]; };
  lambda_val_explicit(4);
  auto lambda_mixed_explicit = [&s, x](float f) { return s.c_str()[x]; };
  lambda_mixed_explicit(5);
  int r = x - 1;
  auto lambda_inits = [&s, x, i = x + 1, &j = r](float f) { return s.c_str()[x + i - j]; };
  lambda_inits(6);
}

template<typename T>
struct vector {
    struct iterator {
        T* p;
        iterator& operator++();
        T& operator*() const;

        bool operator!=(iterator right) const;
    };

    iterator begin() const;
    iterator end() const;
};

template<typename T>
bool operator==(typename vector<T>::iterator left, typename vector<T>::iterator right);
template<typename T>
bool operator!=(typename vector<T>::iterator left, typename vector<T>::iterator right);

void RangeBasedFor(const vector<int>& v) {
    for (int e : v) {
        if (e > 0) {
            continue;
        }
    }

    for (const int& e : v) {
        if (e < 5) {
            break;
        }
    }
}

#if 0  // Explicit capture of `this` requires possible extractor fixes.

struct LambdaContainer {
  int x;

  void LambdaMember(const String& s) {
    auto lambda_implicit_this = [=](float f) { return s.c_str()[x]; };
    lambda_implicit_this(1);
    auto lambda_explicit_this_byref = [this, &s](float f) { return s.c_str()[x]; };
    lambda_explicit_this_byref(2);
    auto lambda_explicit_this_bycopy = [*this, &s](float f) { return s.c_str()[x]; };
    lambda_explicit_this_bycopy(3);
  }
};

#endif

int AsmStmt(int x) {
  __asm__("");
  return x;
}

static void AsmStmtWithOutputs(unsigned int& a, unsigned int b, unsigned int& c, unsigned int d)
{
  __asm__ __volatile__
    (
  "cpuid\n\t"
    : "+a" (a), "+b" (b) : "c" (c), "d" (d)
    );
}

void ExternDeclarations()
{
    extern int g;
    int x;
    int y, f(float);
    int z(float), w(float), h;
    typedef double d;
}

#define EXTERNS_IN_MACRO \
    extern int g; \
    for (int i = 0; i < 10; ++i) { \
        extern int g; \
    }

void ExternDeclarationsInMacro()
{
    EXTERNS_IN_MACRO;
}

void TryCatchNoCatchAny(bool b) {
  try {
    int x = 5;
    if (b) {
      throw "string literal";
    }
    else if (x < 2) {
      x = b ? 7 : throw String("String object");
    }
    x = 7;
  }
  catch (const char* s) {
    throw String(s);
  }
  catch (const String& e) {
  }
}

#define vector(elcount, type)  __attribute__((vector_size((elcount)*sizeof(type)))) type

void VectorTypes(int i) {
  vector(4, int) vi4 = { 0, 1, 2, 3 };
  int x = vi4[i];
  vi4[i] = x;
  vector(4, int) vi4_shuffle = __builtin_shufflevector(vi4, vi4, 3+0, 2, 1, 0);
  vi4 = vi4 + vi4_shuffle;
}

void *memcpy(void *dst, void *src, int size);

int ModeledCallTarget(int x) {
  int y;
  memcpy(&y, &x, sizeof(int));
  return y;
}

String ReturnObjectImpl() {
  return String("foo");
}

void switch1Case(int x) {
    int y = 0;
    switch(x) {
        case 1:
        y = 2;
    }
    int z = y;
}

void switch2Case_fallthrough(int x) {
    int y = 0;
    switch(x) {
        case 1:
        y = 2;
        case 2:
        y = 3;
    }
    int z = y;
}

void switch2Case(int x) {
    int y = 0;
    switch(x) {
        case 1:
        y = 2;
        break;
        case 2:
        y = 3;
    }
    int z = y;
}

void switch2Case_default(int x) {
    int y = 0;
    switch(x) {
        case 1:
            y = 2;
            break;

        case 2:
            y = 3;
            break;

        default:
            y = 4;
    }
    int z = y;
}

int staticLocalInit(int x) {
    static int a = 0;  // Constant initialization
    static int b = sizeof(x);  // Constant initialization
    static int c = x;  // Dynamic initialization
    static int d;  // Zero initialization

    return a + b + c + d;
}

void staticLocalWithConstructor(const char* dynamic) {
    static String a;
    static String b("static");
    static String c(dynamic);
}

// --- strings ---

char *strcpy(char *destination, const char *source);
char *strcat(char *destination, const char *source);

void test_strings(char *s1, char *s2) {
    char buffer[1024] = {0};

    strcpy(buffer, s1);
    strcat(buffer, s2);
}

struct A {
    int member;

    static void static_member(A* a, int x) {
        a->member = x;
    }

    static void static_member_without_def();
};

A* getAnInstanceOfA();

void test_static_member_functions(int int_arg, A* a_arg) {
    C c;
    c.StaticMemberFunction(10);
    C::StaticMemberFunction(10);

    A a;
    a.static_member(&a, int_arg);
    A::static_member(&a, int_arg);

    (&a)->static_member(a_arg, int_arg + 2);
    (*a_arg).static_member(&a, 99);
    a_arg->static_member(a_arg, -1);

    a.static_member_without_def();
    A::static_member_without_def();

    getAnInstanceOfA()->static_member_without_def();
}

int missingReturnValue(bool b, int x) {
    if (b) {
        return x;
    }
}

void returnVoid(int x, int y) {
    return IntegerOps(x, y);
}

void gccBinaryConditional(bool b, int x, long y) {
    int z = x;
    z = b ?: x;
    z = b ?: y;
    z = x ?: x;
    z = x ?: y;
    z = y ?: x;
    z = y ?: y;

    z = (x && b || y) ?: x;
}

bool predicateA();
bool predicateB();

int shortCircuitConditional(int x, int y) {
    return predicateA() && predicateB() ? x : y;
}

void *operator new(size_t, void *) noexcept;

void f(int* p)
{
  new (p) int;
}

template<typename T>
T defaultConstruct() {
    return T();
}

class constructor_only {
public:
    int x;

public:
    constructor_only(int x);
};

class copy_constructor {
public:
    int y;

public:
    copy_constructor();
    copy_constructor(const copy_constructor&);

    void method();
};

class destructor_only {
public:
    ~destructor_only();

    void method();
};

template<typename T>
void acceptRef(const T& v);

template<typename T>
void acceptValue(T v);

template<typename T>
T returnValue();

void temporary_string() {
    String s = returnValue<String>();  // No temporary
    const String& rs = returnValue<String>();  // Binding a reference variable to a temporary

    acceptRef(s);  // No temporary
    acceptRef<String>("foo");  // Binding a const reference to a temporary
    acceptValue(s);
    acceptValue<String>("foo");
    String().c_str();
    returnValue<String>().c_str();  // Member access on a temporary

    defaultConstruct<String>();
}

void temporary_destructor_only() {
    destructor_only d = returnValue<destructor_only>();
    const destructor_only& rd = returnValue<destructor_only>();
    destructor_only d2;
    acceptRef(d);
    acceptValue(d);
    destructor_only().method();
    returnValue<destructor_only>().method();

    defaultConstruct<destructor_only>();
}

void temporary_copy_constructor() {
    copy_constructor d = returnValue<copy_constructor>();
    const copy_constructor& rd = returnValue<copy_constructor>();
    copy_constructor d2;
    acceptRef(d);
    acceptValue(d);
    copy_constructor().method();
    returnValue<copy_constructor>().method();
    defaultConstruct<copy_constructor>();

    int y = returnValue<copy_constructor>().y;
}

void temporary_point() {
    Point p = returnValue<Point>();  // No temporary
    const Point& rp = returnValue<Point>();  // Binding a reference variable to a temporary

    acceptRef(p);  // No temporary
    acceptValue(p);
    Point().x;
    int y = returnValue<Point>().y;

    defaultConstruct<Point>();
}

struct UnusualFields {
    int& r;
    float a[10];
};

void temporary_unusual_fields() {
    const int& rx = returnValue<UnusualFields>().r;
    int x = returnValue<UnusualFields>().r;

    const float& rf = returnValue<UnusualFields>().a[3];
    float f = returnValue<UnusualFields>().a[5];
}

struct POD_Base {
    int x;

    float f() const;
};

struct POD_Middle : POD_Base {
    int y;
};

struct POD_Derived : POD_Middle {
    int z;
};

void temporary_hierarchy() {
    POD_Base b = returnValue<POD_Middle>();
    b = (returnValue<POD_Derived>());  // Multiple conversions plus parens
    int x = returnValue<POD_Derived>().x;
    float f = (returnValue<POD_Derived>()).f();
}

struct Inheritance_Test_B {
  ~Inheritance_Test_B() {}
};

struct Inheritance_Test_A : public Inheritance_Test_B {
  int x;
  int y;
  Inheritance_Test_A() : x(42) {
    y = 3;
  }
};

void array_structured_binding() {
    int xs[2] = {1, 2};
    // structured binding use
    {
        auto& [x0, x1] = xs;
        x1 = 3;
        int &rx1 = x1;
        int x = x1;
    }
    // explicit reference version
    {
        auto& unnamed_local_variable = xs;
        auto& x0 = unnamed_local_variable[0];
        auto& x1 = unnamed_local_variable[1];
        x1 = 3;
        int &rx1 = x1;
        int x = x1;
    }
}

struct StructuredBindingDataMemberMemberStruct {
    int x = 5;
};

struct StructuredBindingDataMemberStruct {
    typedef int ArrayType[2];
    typedef int &RefType;
    int i = 1;
    double d = 2.0;
    unsigned int b : 3;
    int& r = i;
    int* p = &i;
    ArrayType xs = {1, 2};
    RefType r_alt = i;
    StructuredBindingDataMemberMemberStruct m;
};

void data_member_structured_binding() {
    StructuredBindingDataMemberStruct s;
    // structured binding use
    {
        auto [i, d, b, r, p, xs, r_alt, m] = s;
        d = 4.0;
        double& rd = d;
        int v = i;
        r = 5;
        *p = 6;
        int& rr = r;
        int* pr = &r;
        int w = r;
    }
    // explicit reference version
    {
        auto unnamed_local_variable = s;
        auto& i = unnamed_local_variable.i;
        auto& d = unnamed_local_variable.d;
        // no equivalent for b
        auto& r = unnamed_local_variable.r;
        auto& p = unnamed_local_variable.p;
        d = 4.0;
        double& rd = d;
        int v = i;
        r = 5;
        *p = 6;
        int& rr = r;
        int* pr = &r;
        int w = r;
    }
}

namespace std {
    template<typename T>
    struct tuple_size;
    template<int, typename T>
    struct tuple_element;
}

struct StructuredBindingTupleRefGet {
    int i = 1;
    double d = 2.2;
    int& r = i;

    template<int i>
    typename std::tuple_element<i, StructuredBindingTupleRefGet>::type& get();
};

template<>
struct std::tuple_size<StructuredBindingTupleRefGet> {
    static const unsigned int value = 3;
};

template<>
struct std::tuple_element<0, StructuredBindingTupleRefGet> {
    using type = int;
};
template<>
struct std::tuple_element<1, StructuredBindingTupleRefGet> {
    using type = double;
};
template<>
struct std::tuple_element<2, StructuredBindingTupleRefGet> {
    using type = int&;
};

template<>
std::tuple_element<0, StructuredBindingTupleRefGet>::type& StructuredBindingTupleRefGet::get<0>() {
    return i;
}
template<>
std::tuple_element<1, StructuredBindingTupleRefGet>::type& StructuredBindingTupleRefGet::get<1>() {
    return d;
}
template<>
std::tuple_element<2, StructuredBindingTupleRefGet>::type& StructuredBindingTupleRefGet::get<2>() {
    return r;
}

void tuple_structured_binding_ref_get() {
    StructuredBindingTupleRefGet t;
    // structured binding use
    {
        auto [i, d, r] = t;
        d = 4.0;
        double& rd = d;
        int v = i;
        r = 5;
        int& rr = r;
        int w = r;
    }
    // explicit reference version
    {
        auto unnamed_local_variable = t;
        auto& i = unnamed_local_variable.get<0>();
        auto& d = unnamed_local_variable.get<1>();
        auto& r = unnamed_local_variable.get<2>();
        d = 4.0;
        double& rd = d;
        int v = i;
        r = 5;
        int& rr = r;
        int w = r;
    }
}

struct StructuredBindingTupleNoRefGet {
    int i = 1;
    int& r = i;

    template<int i>
    typename std::tuple_element<i, StructuredBindingTupleNoRefGet>::type get();
};

template<>
struct std::tuple_size<StructuredBindingTupleNoRefGet> {
    static const unsigned int value = 3;
};

template<>
struct std::tuple_element<0, StructuredBindingTupleNoRefGet> {
    using type = int;
};
template<>
struct std::tuple_element<1, StructuredBindingTupleNoRefGet> {
    using type = int&;
};
template<>
struct std::tuple_element<2, StructuredBindingTupleNoRefGet> {
    using type = int&&;
};

template<>
std::tuple_element<0, StructuredBindingTupleNoRefGet>::type StructuredBindingTupleNoRefGet::get<0>() {
    return i;
}
template<>
std::tuple_element<1, StructuredBindingTupleNoRefGet>::type StructuredBindingTupleNoRefGet::get<1>() {
    return r;
}
template<>
std::tuple_element<2, StructuredBindingTupleNoRefGet>::type StructuredBindingTupleNoRefGet::get<2>() {
    return 5;
}

void tuple_structured_binding_no_ref_get() {
    StructuredBindingTupleNoRefGet t;
    //structured binding use
    {
        auto&& [i, r, rv] = t;
        i = 4;
        int& ri = i;
        int v = i;
        r = 5;
        int& rr = r;
        int w = r;
    }
    // explicit reference version
    {
        auto&& unnamed_local_variable = t;
        auto&& i = unnamed_local_variable.get<0>();
        auto& r = unnamed_local_variable.get<1>();
        auto&& rv = unnamed_local_variable.get<2>();
        i = 4;
        int& ri = i;
        int v = i;
        r = 5;
        int& rr = r;
        int w = r;
    }
}

void array_structured_binding_non_ref_init() {
    int xs[2] = {1, 2};
    auto [x0, x1] = xs;
}

class CapturedLambdaMyObj
{
public:
    CapturedLambdaMyObj() {}
};

void captured_lambda(int x, int &y, int &&z)
{
    const auto &obj1 = CapturedLambdaMyObj();
    auto obj2 = CapturedLambdaMyObj();

    auto lambda_outer = [obj1, obj2, x, y, z](){
        auto lambda_inner = [obj1, obj2, x, y, z](){;};
    };
}

int goto_on_same_line() {
  int x = 42;
  goto next; next:
  return x;
}

class TrivialLambdaClass {
public:
    void m() const {
        auto l_m_outer = [*this] {
            m();

            auto l_m_inner = [*this] {
                m();
            };
        };
    };
};

void captured_lambda2(TrivialLambdaClass p1, TrivialLambdaClass &p2, TrivialLambdaClass &&p3) {
    const TrivialLambdaClass l1;
    const TrivialLambdaClass &l2 = TrivialLambdaClass();

    auto l_outer1 = [p1, p2, p3, l1, l2] {
        auto l_inner1 = [p1] {};
    };
}

<<<<<<< HEAD
int global_1;

int global_2 = 1;

const int global_3 = 2;

constructor_only global_4(1);

constructor_only global_5 = constructor_only(2);

char *global_string = "global string";
=======
class CopyConstructorWithImplicitArgumentClass {
    int x;
public:
    CopyConstructorWithImplicitArgumentClass() {}
    CopyConstructorWithImplicitArgumentClass(const CopyConstructorWithImplicitArgumentClass &c) {
        x = c.x;
    }
};

class CopyConstructorWithBitwiseCopyClass {
    int y;
public:
    CopyConstructorWithBitwiseCopyClass() {}
};

class CopyConstructorTestNonVirtualClass :
        public CopyConstructorWithImplicitArgumentClass,
        public CopyConstructorWithBitwiseCopyClass {
public:
    CopyConstructorTestNonVirtualClass() {}
};

class CopyConstructorTestVirtualClass :
        public virtual CopyConstructorWithImplicitArgumentClass,
        public virtual CopyConstructorWithBitwiseCopyClass {
public:
    CopyConstructorTestVirtualClass() {}
};

int implicit_copy_constructor_test(
        const CopyConstructorTestNonVirtualClass &x,
        const CopyConstructorTestVirtualClass &y) {
    CopyConstructorTestNonVirtualClass cx = x;
    CopyConstructorTestVirtualClass cy = y;
}

>>>>>>> b433f08c
// semmle-extractor-options: -std=c++17 --clang<|MERGE_RESOLUTION|>--- conflicted
+++ resolved
@@ -1718,19 +1718,6 @@
     };
 }
 
-<<<<<<< HEAD
-int global_1;
-
-int global_2 = 1;
-
-const int global_3 = 2;
-
-constructor_only global_4(1);
-
-constructor_only global_5 = constructor_only(2);
-
-char *global_string = "global string";
-=======
 class CopyConstructorWithImplicitArgumentClass {
     int x;
 public:
@@ -1767,5 +1754,16 @@
     CopyConstructorTestVirtualClass cy = y;
 }
 
->>>>>>> b433f08c
+int global_1;
+
+int global_2 = 1;
+
+const int global_3 = 2;
+
+constructor_only global_4(1);
+
+constructor_only global_5 = constructor_only(2);
+
+char *global_string = "global string";
+
 // semmle-extractor-options: -std=c++17 --clang