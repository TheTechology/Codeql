--- conflicted
+++ resolved
@@ -78,8 +78,7 @@
 #   13|     r6_11(glval<int>)    = VariableAddress[#return] : 
 #   13|     v6_12(void)          = ReturnValue              : &:r6_11, m6_10
 #   13|     v6_13(void)          = UnmodeledUse             : mu*
-#   13|     v6_14(void)          = AliasedUse               : ~mu0_2
-#   13|     v6_15(void)          = ExitFunction             : 
+#   13|     v6_14(void)          = ExitFunction             : 
 
 #   31| int UnreachableViaGoto()
 #   31|   Block 0
@@ -94,8 +93,7 @@
 #   31|     r0_8(glval<int>) = VariableAddress[#return] : 
 #   31|     v0_9(void)       = ReturnValue              : &:r0_8, m0_7
 #   31|     v0_10(void)      = UnmodeledUse             : mu*
-#   31|     v0_11(void)      = AliasedUse               : ~mu0_2
-#   31|     v0_12(void)      = ExitFunction             : 
+#   31|     v0_11(void)      = ExitFunction             : 
 
 #   38| int UnreachableIf(bool)
 #   38|   Block 0
@@ -121,8 +119,7 @@
 #   38|     r1_1(glval<int>) = VariableAddress[#return] : 
 #   38|     v1_2(void)       = ReturnValue              : &:r1_1, m1_0
 #   38|     v1_3(void)       = UnmodeledUse             : mu*
-#   38|     v1_4(void)       = AliasedUse               : ~mu0_2
-#   38|     v1_5(void)       = ExitFunction             : 
+#   38|     v1_4(void)       = ExitFunction             : 
 
 #   42|   Block 2
 #   42|     r2_0(glval<int>) = VariableAddress[x] : 
@@ -194,8 +191,7 @@
 #   59|     r1_4(glval<int>) = VariableAddress[#return] : 
 #   59|     v1_5(void)       = ReturnValue              : &:r1_4, m1_3
 #   59|     v1_6(void)       = UnmodeledUse             : mu*
-#   59|     v1_7(void)       = AliasedUse               : ~mu0_2
-#   59|     v1_8(void)       = ExitFunction             : 
+#   59|     v1_7(void)       = ExitFunction             : 
 
 #   59|   Block 2
 #   59|     v2_0(void) = Unreached : 
@@ -225,8 +221,7 @@
 #   71|     v2_0(void) = NoOp         : 
 #   68|     v2_1(void) = ReturnVoid   : 
 #   68|     v2_2(void) = UnmodeledUse : mu*
-#   68|     v2_3(void) = AliasedUse   : ~mu0_2
-#   68|     v2_4(void) = ExitFunction : 
+#   68|     v2_3(void) = ExitFunction : 
 
 #   69|   Block 3
 #   69|     m3_0(int)        = Phi                : from 0:m0_4, from 1:m3_6
@@ -297,8 +292,7 @@
 #   89|     v3_14(void)       = NoOp                     : 
 #   75|     v3_15(void)       = ReturnVoid               : 
 #   75|     v3_16(void)       = UnmodeledUse             : mu*
-#   75|     v3_17(void)       = AliasedUse               : ~mu0_2
-#   75|     v3_18(void)       = ExitFunction             : 
+#   75|     v3_17(void)       = ExitFunction             : 
 
 #   91| void MustExactlyOverlap(Point)
 #   91|   Block 0
@@ -314,8 +308,7 @@
 #   93|     v0_9(void)         = NoOp                   : 
 #   91|     v0_10(void)        = ReturnVoid             : 
 #   91|     v0_11(void)        = UnmodeledUse           : mu*
-#   91|     v0_12(void)        = AliasedUse             : ~mu0_2
-#   91|     v0_13(void)        = ExitFunction           : 
+#   91|     v0_12(void)        = ExitFunction           : 
 
 #   95| void MustExactlyOverlapEscaped(Point)
 #   95|   Block 0
@@ -338,8 +331,7 @@
 #   98|     v0_16(void)          = NoOp                         : 
 #   95|     v0_17(void)          = ReturnVoid                   : 
 #   95|     v0_18(void)          = UnmodeledUse                 : mu*
-#   95|     v0_19(void)          = AliasedUse                   : ~mu0_2
-#   95|     v0_20(void)          = ExitFunction                 : 
+#   95|     v0_19(void)          = ExitFunction                 : 
 
 #  100| void MustTotallyOverlap(Point)
 #  100|   Block 0
@@ -361,8 +353,7 @@
 #  103|     v0_15(void)         = NoOp                   : 
 #  100|     v0_16(void)         = ReturnVoid             : 
 #  100|     v0_17(void)         = UnmodeledUse           : mu*
-#  100|     v0_18(void)         = AliasedUse             : ~mu0_2
-#  100|     v0_19(void)         = ExitFunction           : 
+#  100|     v0_18(void)         = ExitFunction           : 
 
 #  105| void MustTotallyOverlapEscaped(Point)
 #  105|   Block 0
@@ -391,8 +382,7 @@
 #  109|     v0_22(void)           = NoOp                         : 
 #  105|     v0_23(void)           = ReturnVoid                   : 
 #  105|     v0_24(void)           = UnmodeledUse                 : mu*
-#  105|     v0_25(void)           = AliasedUse                   : ~mu0_2
-#  105|     v0_26(void)           = ExitFunction                 : 
+#  105|     v0_25(void)           = ExitFunction                 : 
 
 #  111| void MayPartiallyOverlap(int, int)
 #  111|   Block 0
@@ -420,8 +410,7 @@
 #  114|     v0_21(void)         = NoOp                   : 
 #  111|     v0_22(void)         = ReturnVoid             : 
 #  111|     v0_23(void)         = UnmodeledUse           : mu*
-#  111|     v0_24(void)         = AliasedUse             : ~mu0_2
-#  111|     v0_25(void)         = ExitFunction           : 
+#  111|     v0_24(void)         = ExitFunction           : 
 
 #  116| void MayPartiallyOverlapEscaped(int, int)
 #  116|   Block 0
@@ -456,8 +445,7 @@
 #  120|     v0_28(void)           = NoOp                         : 
 #  116|     v0_29(void)           = ReturnVoid                   : 
 #  116|     v0_30(void)           = UnmodeledUse                 : mu*
-#  116|     v0_31(void)           = AliasedUse                   : ~mu0_2
-#  116|     v0_32(void)           = ExitFunction                 : 
+#  116|     v0_31(void)           = ExitFunction                 : 
 
 #  122| void MergeMustExactlyOverlap(bool, int, int)
 #  122|   Block 0
@@ -513,8 +501,7 @@
 #  132|     v3_9(void)         = NoOp               : 
 #  122|     v3_10(void)        = ReturnVoid         : 
 #  122|     v3_11(void)        = UnmodeledUse       : mu*
-#  122|     v3_12(void)        = AliasedUse         : ~mu0_2
-#  122|     v3_13(void)        = ExitFunction       : 
+#  122|     v3_12(void)        = ExitFunction       : 
 
 #  134| void MergeMustExactlyWithMustTotallyOverlap(bool, Point, int)
 #  134|   Block 0
@@ -565,8 +552,7 @@
 #  143|     v3_5(void)         = NoOp               : 
 #  134|     v3_6(void)         = ReturnVoid         : 
 #  134|     v3_7(void)         = UnmodeledUse       : mu*
-#  134|     v3_8(void)         = AliasedUse         : ~mu0_2
-#  134|     v3_9(void)         = ExitFunction       : 
+#  134|     v3_8(void)         = ExitFunction       : 
 
 #  145| void MergeMustExactlyWithMayPartiallyOverlap(bool, Point, int)
 #  145|   Block 0
@@ -616,8 +602,7 @@
 #  154|     v3_4(void)         = NoOp               : 
 #  145|     v3_5(void)         = ReturnVoid         : 
 #  145|     v3_6(void)         = UnmodeledUse       : mu*
-#  145|     v3_7(void)         = AliasedUse         : ~mu0_2
-#  145|     v3_8(void)         = ExitFunction       : 
+#  145|     v3_7(void)         = ExitFunction       : 
 
 #  156| void MergeMustTotallyOverlapWithMayPartiallyOverlap(bool, Rect, int)
 #  156|   Block 0
@@ -669,8 +654,7 @@
 #  165|     v3_5(void)         = NoOp                  : 
 #  156|     v3_6(void)         = ReturnVoid            : 
 #  156|     v3_7(void)         = UnmodeledUse          : mu*
-#  156|     v3_8(void)         = AliasedUse            : ~mu0_2
-#  156|     v3_9(void)         = ExitFunction          : 
+#  156|     v3_8(void)         = ExitFunction          : 
 
 #  171| void WrapperStruct(Wrapper)
 #  171|   Block 0
@@ -704,8 +688,7 @@
 #  177|     v0_27(void)           = NoOp                   : 
 #  171|     v0_28(void)           = ReturnVoid             : 
 #  171|     v0_29(void)           = UnmodeledUse           : mu*
-#  171|     v0_30(void)           = AliasedUse             : ~mu0_2
-#  171|     v0_31(void)           = ExitFunction           : 
+#  171|     v0_30(void)           = ExitFunction           : 
 
 #  179| int AsmStmt(int*)
 #  179|   Block 0
@@ -723,8 +706,7 @@
 #  179|     r0_11(glval<int>)  = VariableAddress[#return] : 
 #  179|     v0_12(void)        = ReturnValue              : &:r0_11, m0_10
 #  179|     v0_13(void)        = UnmodeledUse             : mu*
-#  179|     v0_14(void)        = AliasedUse               : ~mu0_2
-#  179|     v0_15(void)        = ExitFunction             : 
+#  179|     v0_14(void)        = ExitFunction             : 
 
 #  184| void AsmStmtWithOutputs(unsigned int&, unsigned int&, unsigned int&, unsigned int&)
 #  184|   Block 0
@@ -738,19 +720,6 @@
 #  184|     r0_7(glval<unsigned int &>)  = VariableAddress[c]     : 
 #  184|     m0_8(unsigned int &)         = InitializeParameter[c] : &:r0_7
 #  184|     r0_9(glval<unsigned int &>)  = VariableAddress[d]     : 
-<<<<<<< HEAD
-#  184|     mu0_10(unsigned int &)       = InitializeParameter[d] : &:r0_9
-#  186|     r0_11(glval<unsigned int &>) = VariableAddress[a]     : 
-#  186|     r0_12(glval<unsigned int &>) = VariableAddress[b]     : 
-#  186|     r0_13(glval<unsigned int &>) = VariableAddress[c]     : 
-#  186|     r0_14(glval<unsigned int &>) = VariableAddress[d]     : 
-#  186|     mu0_15(unknown)              = InlineAsm              : ~mu0_2, 0:r0_11, 1:r0_12, 2:r0_13, 3:r0_14
-#  192|     v0_16(void)                  = NoOp                   : 
-#  184|     v0_17(void)                  = ReturnVoid             : 
-#  184|     v0_18(void)                  = UnmodeledUse           : mu*
-#  184|     v0_19(void)                  = AliasedUse             : ~mu0_2
-#  184|     v0_20(void)                  = ExitFunction           : 
-=======
 #  184|     m0_10(unsigned int &)        = InitializeParameter[d] : &:r0_9
 #  189|     r0_11(glval<unsigned int &>) = VariableAddress[a]     : 
 #  189|     r0_12(unsigned int &)        = Load                   : &:r0_11, m0_4
@@ -767,7 +736,6 @@
 #  184|     v0_23(void)                  = ReturnVoid             : 
 #  184|     v0_24(void)                  = UnmodeledUse           : mu*
 #  184|     v0_25(void)                  = ExitFunction           : 
->>>>>>> d2f35744
 
 #  198| int PureFunctions(char*, char*, int)
 #  198|   Block 0
@@ -816,8 +784,7 @@
 #  198|     r0_42(glval<int>)     = VariableAddress[#return]  : 
 #  198|     v0_43(void)           = ReturnValue               : &:r0_42, m0_41
 #  198|     v0_44(void)           = UnmodeledUse              : mu*
-#  198|     v0_45(void)           = AliasedUse                : ~mu0_2
-#  198|     v0_46(void)           = ExitFunction              : 
+#  198|     v0_45(void)           = ExitFunction              : 
 
 #  207| int ModeledCallTarget(int)
 #  207|   Block 0
@@ -844,5 +811,4 @@
 #  207|     r0_20(glval<int>)    = VariableAddress[#return]           : 
 #  207|     v0_21(void)          = ReturnValue                        : &:r0_20, m0_19
 #  207|     v0_22(void)          = UnmodeledUse                       : mu*
-#  207|     v0_23(void)          = AliasedUse                         : ~mu0_2
-#  207|     v0_24(void)          = ExitFunction                       : +#  207|     v0_23(void)          = ExitFunction                       : 