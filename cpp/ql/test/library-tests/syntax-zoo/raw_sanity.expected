missingOperand
| condition_decls.cpp:16:6:16:20 | ConditionalBranch: (condition decl) | Instruction 'ConditionalBranch' is missing an expected operand with tag 'Condition' in function '$@'. | condition_decls.cpp:15:6:15:17 | IR: if_decl_bind | void if_decl_bind(int) |
| condition_decls.cpp:26:3:36:3 | Switch: switch (...) ...  | Instruction 'Switch' is missing an expected operand with tag 'Condition' in function '$@'. | condition_decls.cpp:25:6:25:21 | IR: switch_decl_bind | void switch_decl_bind(int) |
| condition_decls.cpp:41:9:41:23 | ConditionalBranch: (condition decl) | Instruction 'ConditionalBranch' is missing an expected operand with tag 'Condition' in function '$@'. | condition_decls.cpp:40:6:40:20 | IR: while_decl_bind | void while_decl_bind(int) |
| condition_decls.cpp:48:39:48:53 | ConditionalBranch: (condition decl) | Instruction 'ConditionalBranch' is missing an expected operand with tag 'Condition' in function '$@'. | condition_decls.cpp:47:6:47:18 | IR: for_decl_bind | void for_decl_bind(int) |
| conditional_destructors.cpp:30:9:30:13 | IndirectMayWriteSideEffect: call to C1 | Instruction 'IndirectMayWriteSideEffect' is missing an expected operand with tag 'Address' in function '$@'. | conditional_destructors.cpp:29:6:29:7 | IR: f1 | void f1() |
| conditional_destructors.cpp:30:9:30:13 | IndirectMayWriteSideEffect: call to C1 | Instruction 'IndirectMayWriteSideEffect' is missing an expected operand with tag 'Address' in function '$@'. | forstmt.cpp:1:6:1:7 | IR: f1 | void f1() |
| conditional_destructors.cpp:30:18:30:22 | IndirectMayWriteSideEffect: call to C1 | Instruction 'IndirectMayWriteSideEffect' is missing an expected operand with tag 'Address' in function '$@'. | conditional_destructors.cpp:29:6:29:7 | IR: f1 | void f1() |
| conditional_destructors.cpp:30:18:30:22 | IndirectMayWriteSideEffect: call to C1 | Instruction 'IndirectMayWriteSideEffect' is missing an expected operand with tag 'Address' in function '$@'. | forstmt.cpp:1:6:1:7 | IR: f1 | void f1() |
| conditional_destructors.cpp:33:9:33:13 | IndirectMayWriteSideEffect: call to C1 | Instruction 'IndirectMayWriteSideEffect' is missing an expected operand with tag 'Address' in function '$@'. | conditional_destructors.cpp:29:6:29:7 | IR: f1 | void f1() |
| conditional_destructors.cpp:33:9:33:13 | IndirectMayWriteSideEffect: call to C1 | Instruction 'IndirectMayWriteSideEffect' is missing an expected operand with tag 'Address' in function '$@'. | forstmt.cpp:1:6:1:7 | IR: f1 | void f1() |
| conditional_destructors.cpp:33:18:33:22 | IndirectMayWriteSideEffect: call to C1 | Instruction 'IndirectMayWriteSideEffect' is missing an expected operand with tag 'Address' in function '$@'. | conditional_destructors.cpp:29:6:29:7 | IR: f1 | void f1() |
| conditional_destructors.cpp:33:18:33:22 | IndirectMayWriteSideEffect: call to C1 | Instruction 'IndirectMayWriteSideEffect' is missing an expected operand with tag 'Address' in function '$@'. | forstmt.cpp:1:6:1:7 | IR: f1 | void f1() |
| conditional_destructors.cpp:39:9:39:13 | IndirectMayWriteSideEffect: call to C2 | Instruction 'IndirectMayWriteSideEffect' is missing an expected operand with tag 'Address' in function '$@'. | conditional_destructors.cpp:38:6:38:7 | IR: f2 | void f2() |
| conditional_destructors.cpp:39:9:39:13 | IndirectMayWriteSideEffect: call to C2 | Instruction 'IndirectMayWriteSideEffect' is missing an expected operand with tag 'Address' in function '$@'. | forstmt.cpp:8:6:8:7 | IR: f2 | void f2() |
| conditional_destructors.cpp:39:18:39:22 | IndirectMayWriteSideEffect: call to C2 | Instruction 'IndirectMayWriteSideEffect' is missing an expected operand with tag 'Address' in function '$@'. | conditional_destructors.cpp:38:6:38:7 | IR: f2 | void f2() |
| conditional_destructors.cpp:39:18:39:22 | IndirectMayWriteSideEffect: call to C2 | Instruction 'IndirectMayWriteSideEffect' is missing an expected operand with tag 'Address' in function '$@'. | forstmt.cpp:8:6:8:7 | IR: f2 | void f2() |
| conditional_destructors.cpp:42:9:42:13 | IndirectMayWriteSideEffect: call to C2 | Instruction 'IndirectMayWriteSideEffect' is missing an expected operand with tag 'Address' in function '$@'. | conditional_destructors.cpp:38:6:38:7 | IR: f2 | void f2() |
| conditional_destructors.cpp:42:9:42:13 | IndirectMayWriteSideEffect: call to C2 | Instruction 'IndirectMayWriteSideEffect' is missing an expected operand with tag 'Address' in function '$@'. | forstmt.cpp:8:6:8:7 | IR: f2 | void f2() |
| conditional_destructors.cpp:42:18:42:22 | IndirectMayWriteSideEffect: call to C2 | Instruction 'IndirectMayWriteSideEffect' is missing an expected operand with tag 'Address' in function '$@'. | conditional_destructors.cpp:38:6:38:7 | IR: f2 | void f2() |
| conditional_destructors.cpp:42:18:42:22 | IndirectMayWriteSideEffect: call to C2 | Instruction 'IndirectMayWriteSideEffect' is missing an expected operand with tag 'Address' in function '$@'. | forstmt.cpp:8:6:8:7 | IR: f2 | void f2() |
| cpp11.cpp:77:19:77:21 | IndirectMayWriteSideEffect: call to Val | Instruction 'IndirectMayWriteSideEffect' is missing an expected operand with tag 'Address' in function '$@'. | cpp11.cpp:76:8:76:8 | IR: apply | void lambda::apply<(void lambda::apply2<int(*)(lambda::Val, lambda::Val)>(int(*)(lambda::Val, lambda::Val), lambda::Val, lambda::Val))::(lambda [] type at line 82, col. 17)>(lambda::Val, (void lambda::apply2<int(*)(lambda::Val, lambda::Val)>(int(*)(lambda::Val, lambda::Val), lambda::Val, lambda::Val))::(lambda [] type at line 82, col. 17)) |
| cpp11.cpp:82:11:82:14 | IndirectMayWriteSideEffect: call to Val | Instruction 'IndirectMayWriteSideEffect' is missing an expected operand with tag 'Address' in function '$@'. | cpp11.cpp:81:8:81:8 | IR: apply2 | void lambda::apply2<int(*)(lambda::Val, lambda::Val)>(int(*)(lambda::Val, lambda::Val), lambda::Val, lambda::Val) |
| cpp11.cpp:82:17:82:55 | IndirectMayWriteSideEffect: call to (constructor) | Instruction 'IndirectMayWriteSideEffect' is missing an expected operand with tag 'Address' in function '$@'. | cpp11.cpp:81:8:81:8 | IR: apply2 | void lambda::apply2<int(*)(lambda::Val, lambda::Val)>(int(*)(lambda::Val, lambda::Val), lambda::Val, lambda::Val) |
| cpp11.cpp:82:45:82:48 | IndirectMayWriteSideEffect: call to Val | Instruction 'IndirectMayWriteSideEffect' is missing an expected operand with tag 'Address' in function '$@'. | cpp11.cpp:82:20:82:20 | IR: operator() | void (void lambda::apply2<int(*)(lambda::Val, lambda::Val)>(int(*)(lambda::Val, lambda::Val), lambda::Val, lambda::Val))::(lambda [] type at line 82, col. 17)::operator()(lambda::Val) const |
| cpp11.cpp:82:51:82:51 | IndirectMayWriteSideEffect: call to Val | Instruction 'IndirectMayWriteSideEffect' is missing an expected operand with tag 'Address' in function '$@'. | cpp11.cpp:82:20:82:20 | IR: operator() | void (void lambda::apply2<int(*)(lambda::Val, lambda::Val)>(int(*)(lambda::Val, lambda::Val), lambda::Val, lambda::Val))::(lambda [] type at line 82, col. 17)::operator()(lambda::Val) const |
| cpp11.cpp:88:25:88:30 | IndirectMayWriteSideEffect: call to Val | Instruction 'IndirectMayWriteSideEffect' is missing an expected operand with tag 'Address' in function '$@'. | cpp11.cpp:87:8:87:11 | IR: main | void lambda::main() |
| cpp11.cpp:88:33:88:38 | IndirectMayWriteSideEffect: call to Val | Instruction 'IndirectMayWriteSideEffect' is missing an expected operand with tag 'Address' in function '$@'. | cpp11.cpp:87:8:87:11 | IR: main | void lambda::main() |
| destructors.cpp:51:36:51:38 | IndirectMayWriteSideEffect: call to C | Instruction 'IndirectMayWriteSideEffect' is missing an expected operand with tag 'Address' in function '$@'. | destructors.cpp:49:7:49:7 | IR: f | int cond_destruct::f(int) |
| ir.cpp:809:7:809:13 | IndirectMayWriteSideEffect: call to Base | Instruction 'IndirectMayWriteSideEffect' is missing an expected operand with tag 'Address' in function '$@'. | ir.cpp:799:6:799:25 | IR: HierarchyConversions | void HierarchyConversions() |
| ir.cpp:810:7:810:26 | IndirectMayWriteSideEffect: call to Base | Instruction 'IndirectMayWriteSideEffect' is missing an expected operand with tag 'Address' in function '$@'. | ir.cpp:799:6:799:25 | IR: HierarchyConversions | void HierarchyConversions() |
| ir.cpp:823:7:823:13 | IndirectMayWriteSideEffect: call to Base | Instruction 'IndirectMayWriteSideEffect' is missing an expected operand with tag 'Address' in function '$@'. | ir.cpp:799:6:799:25 | IR: HierarchyConversions | void HierarchyConversions() |
| ir.cpp:824:7:824:26 | IndirectMayWriteSideEffect: call to Base | Instruction 'IndirectMayWriteSideEffect' is missing an expected operand with tag 'Address' in function '$@'. | ir.cpp:799:6:799:25 | IR: HierarchyConversions | void HierarchyConversions() |
| misc.c:125:5:125:11 | CopyValue: (statement expression) | Instruction 'CopyValue' is missing an expected operand with tag 'Unary' in function '$@'. | misc.c:97:6:97:10 | IR: misc3 | void misc3() |
| misc.c:220:3:223:3 | Store: ... = ... | Instruction 'Store' is missing an expected operand with tag 'StoreValue' in function '$@'. | misc.c:219:5:219:26 | IR: assign_designated_init | int assign_designated_init(someStruct*) |
| misc.c:220:9:223:3 | FieldAddress: {...} | Instruction 'FieldAddress' is missing an expected operand with tag 'Unary' in function '$@'. | misc.c:219:5:219:26 | IR: assign_designated_init | int assign_designated_init(someStruct*) |
| misc.c:220:9:223:3 | FieldAddress: {...} | Instruction 'FieldAddress' is missing an expected operand with tag 'Unary' in function '$@'. | misc.c:219:5:219:26 | IR: assign_designated_init | int assign_designated_init(someStruct*) |
| pointer_to_member.cpp:36:13:36:19 | FieldAddress: x1 | Instruction 'FieldAddress' is missing an expected operand with tag 'Unary' in function '$@'. | pointer_to_member.cpp:32:6:32:14 | IR: pmIsConst | void pmIsConst() |
| pointer_to_member.cpp:36:22:36:28 | Store: f1 | Instruction 'Store' is missing an expected operand with tag 'StoreValue' in function '$@'. | pointer_to_member.cpp:32:6:32:14 | IR: pmIsConst | void pmIsConst() |
| range_analysis.c:368:10:368:21 | Store: ... ? ... : ... | Instruction 'Store' is missing an expected operand with tag 'StoreValue' in function '$@'. | range_analysis.c:355:14:355:27 | IR: test_ternary01 | unsigned int test_ternary01(unsigned int) |
| range_analysis.c:369:10:369:36 | Store: ... ? ... : ... | Instruction 'Store' is missing an expected operand with tag 'StoreValue' in function '$@'. | range_analysis.c:355:14:355:27 | IR: test_ternary01 | unsigned int test_ternary01(unsigned int) |
| range_analysis.c:370:10:370:38 | Store: ... ? ... : ... | Instruction 'Store' is missing an expected operand with tag 'StoreValue' in function '$@'. | range_analysis.c:355:14:355:27 | IR: test_ternary01 | unsigned int test_ternary01(unsigned int) |
| range_analysis.c:371:10:371:39 | Store: ... ? ... : ... | Instruction 'Store' is missing an expected operand with tag 'StoreValue' in function '$@'. | range_analysis.c:355:14:355:27 | IR: test_ternary01 | unsigned int test_ternary01(unsigned int) |
| range_analysis.c:385:10:385:21 | Store: ... ? ... : ... | Instruction 'Store' is missing an expected operand with tag 'StoreValue' in function '$@'. | range_analysis.c:377:14:377:27 | IR: test_ternary02 | unsigned int test_ternary02(unsigned int) |
| range_analysis.c:386:10:386:21 | Store: ... ? ... : ... | Instruction 'Store' is missing an expected operand with tag 'StoreValue' in function '$@'. | range_analysis.c:377:14:377:27 | IR: test_ternary02 | unsigned int test_ternary02(unsigned int) |
| range_analysis.c:387:10:387:38 | Store: ... ? ... : ... | Instruction 'Store' is missing an expected operand with tag 'StoreValue' in function '$@'. | range_analysis.c:377:14:377:27 | IR: test_ternary02 | unsigned int test_ternary02(unsigned int) |
| try_catch.cpp:23:5:23:18 | CopyValue: (statement expression) | Instruction 'CopyValue' is missing an expected operand with tag 'Unary' in function '$@'. | try_catch.cpp:19:6:19:23 | IR: throw_from_nonstmt | void throw_from_nonstmt(int) |
unexpectedOperand
duplicateOperand
missingPhiOperand
missingOperandType
<<<<<<< HEAD
duplicateChiOperand
=======
sideEffectWithoutPrimary
>>>>>>> d03aecaa
instructionWithoutSuccessor
| VacuousDestructorCall.cpp:2:29:2:29 | InitializeParameter: y |
| VacuousDestructorCall.cpp:3:3:3:3 | VariableAddress: x |
| VacuousDestructorCall.cpp:4:3:4:3 | Load: y |
<<<<<<< HEAD
| assume0.cpp:7:2:7:2 | CallSideEffect: call to f |
| assume0.cpp:9:11:9:11 | Constant: (bool)... |
| condition_decls.cpp:16:19:16:20 | IndirectMayWriteSideEffect: call to BoxedInt |
=======
| condition_decls.cpp:16:19:16:20 | CallSideEffect: call to BoxedInt |
>>>>>>> d03aecaa
| condition_decls.cpp:26:19:26:20 | IndirectMayWriteSideEffect: bi |
| condition_decls.cpp:26:23:26:24 | IndirectMayWriteSideEffect: call to BoxedInt |
| condition_decls.cpp:41:22:41:23 | IndirectMayWriteSideEffect: call to BoxedInt |
| condition_decls.cpp:48:52:48:53 | IndirectMayWriteSideEffect: call to BoxedInt |
| cpp17.cpp:15:11:15:21 | Convert: (void *)... |
| file://:0:0:0:0 | CompareNE: (bool)... |
| file://:0:0:0:0 | CompareNE: (bool)... |
| file://:0:0:0:0 | CompareNE: (bool)... |
| misc.c:171:10:171:13 | Uninitialized: definition of str2 |
| misc.c:171:15:171:31 | Add: ... + ... |
| misc.c:173:14:173:26 | Mul: ... * ... |
| misc.c:173:37:173:39 | Store: array to pointer conversion |
| misc.c:174:17:174:22 | CallSideEffect: call to getInt |
| misc.c:174:30:174:35 | CallSideEffect: call to getInt |
| misc.c:174:55:174:60 | Store: (char ****)... |
| misc.c:219:47:219:48 | InitializeParameter: sp |
| misc.c:221:10:221:10 | Store: 1 |
| misc.c:222:10:222:10 | Store: 2 |
| ms_try_except.cpp:3:9:3:9 | Uninitialized: definition of x |
| ms_try_except.cpp:7:13:7:17 | Store: ... = ... |
| ms_try_except.cpp:9:19:9:19 | Load: j |
| ms_try_except.cpp:10:13:10:17 | Store: ... = ... |
| ms_try_except.cpp:14:13:14:17 | Store: ... = ... |
| ms_try_except.cpp:17:13:17:17 | Store: ... = ... |
| ms_try_except.cpp:19:17:19:21 | Sub: ... - ... |
| ms_try_except.cpp:20:9:20:13 | Store: ... = ... |
| ms_try_mix.cpp:11:12:11:15 | IndirectMayWriteSideEffect: call to C |
| ms_try_mix.cpp:16:13:16:19 | ThrowValue: throw ... |
| ms_try_mix.cpp:18:16:18:19 | IndirectMayWriteSideEffect: call to C |
| ms_try_mix.cpp:20:15:20:39 | Constant: 1 |
| ms_try_mix.cpp:21:16:21:19 | IndirectMayWriteSideEffect: call to C |
| ms_try_mix.cpp:28:12:28:15 | IndirectMayWriteSideEffect: call to C |
| ms_try_mix.cpp:33:13:33:19 | ThrowValue: throw ... |
| ms_try_mix.cpp:35:16:35:19 | IndirectMayWriteSideEffect: call to C |
| ms_try_mix.cpp:38:16:38:19 | IndirectMayWriteSideEffect: call to C |
| ms_try_mix.cpp:48:10:48:13 | IndirectMayWriteSideEffect: call to C |
| ms_try_mix.cpp:51:5:51:11 | ThrowValue: throw ... |
| ms_try_mix.cpp:53:13:54:3 | NoOp: { ... } |
| pointer_to_member.cpp:36:11:36:30 | FieldAddress: {...} |
| pointer_to_member.cpp:36:11:36:30 | FieldAddress: {...} |
| static_init_templates.cpp:80:27:80:36 | Convert: (void *)... |
| static_init_templates.cpp:80:27:80:36 | Convert: (void *)... |
| static_init_templates.cpp:89:27:89:36 | Convert: (void *)... |
| static_init_templates.cpp:89:27:89:36 | Convert: (void *)... |
| static_init_templates.cpp:97:27:97:36 | Convert: (void *)... |
| static_init_templates.cpp:97:27:97:36 | Convert: (void *)... |
| static_init_templates.cpp:105:27:105:27 | Constant: (void *)... |
| static_init_templates.cpp:105:27:105:27 | Constant: (void *)... |
| stmt_expr.cpp:27:5:27:15 | Store: ... = ... |
| stmt_expr.cpp:29:11:32:11 | CopyValue: (statement expression) |
| stmt_in_type.cpp:5:53:5:53 | Constant: 1 |
| vla.c:5:9:5:14 | Uninitialized: definition of matrix |
| vla.c:5:16:5:19 | Load: argc |
| vla.c:5:22:5:25 | CallReadSideEffect: call to atoi |
| vla.c:11:6:11:16 | UnmodeledDefinition: vla_typedef |
| vla.c:12:33:12:44 | Add: ... + ... |
| vla.c:12:50:12:62 | Mul: ... * ... |
| vla.c:13:12:13:14 | Uninitialized: definition of var |
| vla.c:14:36:14:47 | Add: ... + ... |
| vla.c:14:53:14:65 | Mul: ... * ... |
| vla.c:14:74:14:79 | CallSideEffect: call to getInt |
| vla.c:14:92:14:94 | Store: (char *)... |
ambiguousSuccessors
| allocators.cpp:14:5:14:8 | UnmodeledDefinition: main | Goto | 4 | allocators.cpp:16:8:16:10 | VariableAddress: definition of foo |
| allocators.cpp:14:5:14:8 | UnmodeledDefinition: main | Goto | 4 | no_dynamic_init.cpp:10:16:10:16 | VariableAddress: definition of m |
| allocators.cpp:14:5:14:8 | UnmodeledDefinition: main | Goto | 4 | parameterinitializer.cpp:19:5:19:5 | FunctionAddress: call to f |
| allocators.cpp:14:5:14:8 | UnmodeledDefinition: main | Goto | 4 | stream_it.cpp:18:15:18:16 | VariableAddress: definition of xs |
| array_delete.cpp:5:6:5:6 | UnmodeledDefinition: f | Goto | 14 | array_delete.cpp:6:12:6:24 | Constant: (Foo *)... |
| array_delete.cpp:5:6:5:6 | UnmodeledDefinition: f | Goto | 14 | assignexpr.cpp:7:4:7:4 | VariableAddress: definition of c |
| array_delete.cpp:5:6:5:6 | UnmodeledDefinition: f | Goto | 14 | constmemberaccess.cpp:7:5:7:5 | VariableAddress: definition of c |
| array_delete.cpp:5:6:5:6 | UnmodeledDefinition: f | Goto | 14 | constructorinitializer.cpp:7:6:7:6 | VariableAddress: definition of i |
| array_delete.cpp:5:6:5:6 | UnmodeledDefinition: f | Goto | 14 | defconstructornewexpr.cpp:4:2:4:6 | FunctionAddress: new |
| array_delete.cpp:5:6:5:6 | UnmodeledDefinition: f | Goto | 14 | defdestructordeleteexpr.cpp:4:5:4:5 | VariableAddress: definition of c |
| array_delete.cpp:5:6:5:6 | UnmodeledDefinition: f | Goto | 14 | deleteexpr.cpp:7:5:7:5 | VariableAddress: definition of c |
| array_delete.cpp:5:6:5:6 | UnmodeledDefinition: f | Goto | 14 | fieldaccess.cpp:7:5:7:5 | VariableAddress: definition of c |
| array_delete.cpp:5:6:5:6 | UnmodeledDefinition: f | Goto | 14 | membercallexpr.cpp:7:5:7:5 | VariableAddress: definition of c |
| array_delete.cpp:5:6:5:6 | UnmodeledDefinition: f | Goto | 14 | membercallexpr_args.cpp:8:6:8:6 | VariableAddress: definition of i |
| array_delete.cpp:5:6:5:6 | UnmodeledDefinition: f | Goto | 14 | newexpr.cpp:7:6:7:6 | VariableAddress: definition of a |
| array_delete.cpp:5:6:5:6 | UnmodeledDefinition: f | Goto | 14 | pmcallexpr.cpp:7:5:7:5 | VariableAddress: definition of c |
| array_delete.cpp:5:6:5:6 | UnmodeledDefinition: f | Goto | 14 | staticmembercallexpr.cpp:7:4:7:4 | VariableAddress: definition of c |
| array_delete.cpp:5:6:5:6 | UnmodeledDefinition: f | Goto | 14 | staticmembercallexpr_args.cpp:8:6:8:6 | VariableAddress: definition of i |
| assignexpr.cpp:6:6:6:6 | UnmodeledDefinition: f | Goto | 14 | array_delete.cpp:6:12:6:24 | Constant: (Foo *)... |
| assignexpr.cpp:6:6:6:6 | UnmodeledDefinition: f | Goto | 14 | assignexpr.cpp:7:4:7:4 | VariableAddress: definition of c |
| assignexpr.cpp:6:6:6:6 | UnmodeledDefinition: f | Goto | 14 | constmemberaccess.cpp:7:5:7:5 | VariableAddress: definition of c |
| assignexpr.cpp:6:6:6:6 | UnmodeledDefinition: f | Goto | 14 | constructorinitializer.cpp:7:6:7:6 | VariableAddress: definition of i |
| assignexpr.cpp:6:6:6:6 | UnmodeledDefinition: f | Goto | 14 | defconstructornewexpr.cpp:4:2:4:6 | FunctionAddress: new |
| assignexpr.cpp:6:6:6:6 | UnmodeledDefinition: f | Goto | 14 | defdestructordeleteexpr.cpp:4:5:4:5 | VariableAddress: definition of c |
| assignexpr.cpp:6:6:6:6 | UnmodeledDefinition: f | Goto | 14 | deleteexpr.cpp:7:5:7:5 | VariableAddress: definition of c |
| assignexpr.cpp:6:6:6:6 | UnmodeledDefinition: f | Goto | 14 | fieldaccess.cpp:7:5:7:5 | VariableAddress: definition of c |
| assignexpr.cpp:6:6:6:6 | UnmodeledDefinition: f | Goto | 14 | membercallexpr.cpp:7:5:7:5 | VariableAddress: definition of c |
| assignexpr.cpp:6:6:6:6 | UnmodeledDefinition: f | Goto | 14 | membercallexpr_args.cpp:8:6:8:6 | VariableAddress: definition of i |
| assignexpr.cpp:6:6:6:6 | UnmodeledDefinition: f | Goto | 14 | newexpr.cpp:7:6:7:6 | VariableAddress: definition of a |
| assignexpr.cpp:6:6:6:6 | UnmodeledDefinition: f | Goto | 14 | pmcallexpr.cpp:7:5:7:5 | VariableAddress: definition of c |
| assignexpr.cpp:6:6:6:6 | UnmodeledDefinition: f | Goto | 14 | staticmembercallexpr.cpp:7:4:7:4 | VariableAddress: definition of c |
| assignexpr.cpp:6:6:6:6 | UnmodeledDefinition: f | Goto | 14 | staticmembercallexpr_args.cpp:8:6:8:6 | VariableAddress: definition of i |
| break_labels.c:2:11:2:11 | InitializeParameter: i | Goto | 20 | aggregateinitializer.c:2:6:2:6 | VariableAddress: definition of a |
| break_labels.c:2:11:2:11 | InitializeParameter: i | Goto | 20 | break_labels.c:3:9:3:14 | VariableAddress: definition of result |
| break_labels.c:2:11:2:11 | InitializeParameter: i | Goto | 20 | duff.c:3:9:3:9 | VariableAddress: definition of n |
| break_labels.c:2:11:2:11 | InitializeParameter: i | Goto | 20 | dummyblock.c:2:9:2:9 | Constant: 1 |
| break_labels.c:2:11:2:11 | InitializeParameter: i | Goto | 20 | emptyblock.c:2:5:3:5 | NoOp: { ... } |
| break_labels.c:2:11:2:11 | InitializeParameter: i | Goto | 20 | enum.c:6:2:6:10 | VariableAddress: return ... |
| break_labels.c:2:11:2:11 | InitializeParameter: i | Goto | 20 | exprstmt.c:2:5:2:5 | Constant: 1 |
| break_labels.c:2:11:2:11 | InitializeParameter: i | Goto | 20 | initializer.c:2:6:2:6 | VariableAddress: definition of a |
| break_labels.c:2:11:2:11 | InitializeParameter: i | Goto | 20 | landexpr.c:2:6:2:6 | VariableAddress: definition of a |
| break_labels.c:2:11:2:11 | InitializeParameter: i | Goto | 20 | lorexpr.c:2:6:2:6 | VariableAddress: definition of a |
| break_labels.c:2:11:2:11 | InitializeParameter: i | Goto | 20 | ltrbinopexpr.c:2:9:2:9 | VariableAddress: definition of i |
| break_labels.c:2:11:2:11 | InitializeParameter: i | Goto | 20 | nodefaultswitchstmt.c:2:14:2:14 | VariableAddress: i |
| break_labels.c:2:11:2:11 | InitializeParameter: i | Goto | 20 | nodefaultswitchstmt.c:2:14:2:14 | VariableAddress: x |
| break_labels.c:2:11:2:11 | InitializeParameter: i | Goto | 20 | nonmembercallexpr.c:4:2:4:2 | FunctionAddress: call to g |
| break_labels.c:2:11:2:11 | InitializeParameter: i | Goto | 20 | nonmemberfp2callexpr.c:4:2:4:2 | FunctionAddress: call to g |
| break_labels.c:2:11:2:11 | InitializeParameter: i | Goto | 20 | nonmemberfpcallexpr.c:2:8:2:8 | VariableAddress: definition of g |
| break_labels.c:2:11:2:11 | InitializeParameter: i | Goto | 20 | questionexpr.c:2:6:2:6 | VariableAddress: definition of a |
| break_labels.c:2:11:2:11 | InitializeParameter: i | Goto | 20 | subscriptexpr.c:2:9:2:9 | VariableAddress: definition of x |
| break_labels.c:2:11:2:11 | InitializeParameter: i | Goto | 20 | switchstmt.c:2:14:2:14 | VariableAddress: i |
| break_labels.c:2:11:2:11 | InitializeParameter: i | Goto | 20 | switchstmt.c:2:14:2:14 | VariableAddress: x |
| break_labels.c:2:11:2:11 | InitializeParameter: i | Goto | 20 | tinyforstmt.c:3:9:3:9 | NoOp: ; |
| break_labels.c:2:11:2:11 | InitializeParameter: i | Goto | 20 | unaryopexpr.c:2:9:2:9 | VariableAddress: definition of i |
| break_labels.c:2:11:2:11 | InitializeParameter: x | Goto | 20 | aggregateinitializer.c:2:6:2:6 | VariableAddress: definition of a |
| break_labels.c:2:11:2:11 | InitializeParameter: x | Goto | 20 | break_labels.c:3:9:3:14 | VariableAddress: definition of result |
| break_labels.c:2:11:2:11 | InitializeParameter: x | Goto | 20 | duff.c:3:9:3:9 | VariableAddress: definition of n |
| break_labels.c:2:11:2:11 | InitializeParameter: x | Goto | 20 | dummyblock.c:2:9:2:9 | Constant: 1 |
| break_labels.c:2:11:2:11 | InitializeParameter: x | Goto | 20 | emptyblock.c:2:5:3:5 | NoOp: { ... } |
| break_labels.c:2:11:2:11 | InitializeParameter: x | Goto | 20 | enum.c:6:2:6:10 | VariableAddress: return ... |
| break_labels.c:2:11:2:11 | InitializeParameter: x | Goto | 20 | exprstmt.c:2:5:2:5 | Constant: 1 |
| break_labels.c:2:11:2:11 | InitializeParameter: x | Goto | 20 | initializer.c:2:6:2:6 | VariableAddress: definition of a |
| break_labels.c:2:11:2:11 | InitializeParameter: x | Goto | 20 | landexpr.c:2:6:2:6 | VariableAddress: definition of a |
| break_labels.c:2:11:2:11 | InitializeParameter: x | Goto | 20 | lorexpr.c:2:6:2:6 | VariableAddress: definition of a |
| break_labels.c:2:11:2:11 | InitializeParameter: x | Goto | 20 | ltrbinopexpr.c:2:9:2:9 | VariableAddress: definition of i |
| break_labels.c:2:11:2:11 | InitializeParameter: x | Goto | 20 | nodefaultswitchstmt.c:2:14:2:14 | VariableAddress: i |
| break_labels.c:2:11:2:11 | InitializeParameter: x | Goto | 20 | nodefaultswitchstmt.c:2:14:2:14 | VariableAddress: x |
| break_labels.c:2:11:2:11 | InitializeParameter: x | Goto | 20 | nonmembercallexpr.c:4:2:4:2 | FunctionAddress: call to g |
| break_labels.c:2:11:2:11 | InitializeParameter: x | Goto | 20 | nonmemberfp2callexpr.c:4:2:4:2 | FunctionAddress: call to g |
| break_labels.c:2:11:2:11 | InitializeParameter: x | Goto | 20 | nonmemberfpcallexpr.c:2:8:2:8 | VariableAddress: definition of g |
| break_labels.c:2:11:2:11 | InitializeParameter: x | Goto | 20 | questionexpr.c:2:6:2:6 | VariableAddress: definition of a |
| break_labels.c:2:11:2:11 | InitializeParameter: x | Goto | 20 | subscriptexpr.c:2:9:2:9 | VariableAddress: definition of x |
| break_labels.c:2:11:2:11 | InitializeParameter: x | Goto | 20 | switchstmt.c:2:14:2:14 | VariableAddress: i |
| break_labels.c:2:11:2:11 | InitializeParameter: x | Goto | 20 | switchstmt.c:2:14:2:14 | VariableAddress: x |
| break_labels.c:2:11:2:11 | InitializeParameter: x | Goto | 20 | tinyforstmt.c:3:9:3:9 | NoOp: ; |
| break_labels.c:2:11:2:11 | InitializeParameter: x | Goto | 20 | unaryopexpr.c:2:9:2:9 | VariableAddress: definition of i |
| conditional_destructors.cpp:29:6:29:7 | UnmodeledDefinition: f1 | Goto | 2 | conditional_destructors.cpp:30:9:30:13 | FunctionAddress: call to C1 |
| conditional_destructors.cpp:29:6:29:7 | UnmodeledDefinition: f1 | Goto | 2 | forstmt.cpp:2:14:2:14 | VariableAddress: definition of i |
| conditional_destructors.cpp:38:6:38:7 | UnmodeledDefinition: f2 | Goto | 2 | conditional_destructors.cpp:39:9:39:13 | FunctionAddress: call to C2 |
| conditional_destructors.cpp:38:6:38:7 | UnmodeledDefinition: f2 | Goto | 2 | forstmt.cpp:9:14:9:14 | VariableAddress: definition of i |
| constmemberaccess.cpp:6:6:6:6 | UnmodeledDefinition: f | Goto | 14 | array_delete.cpp:6:12:6:24 | Constant: (Foo *)... |
| constmemberaccess.cpp:6:6:6:6 | UnmodeledDefinition: f | Goto | 14 | assignexpr.cpp:7:4:7:4 | VariableAddress: definition of c |
| constmemberaccess.cpp:6:6:6:6 | UnmodeledDefinition: f | Goto | 14 | constmemberaccess.cpp:7:5:7:5 | VariableAddress: definition of c |
| constmemberaccess.cpp:6:6:6:6 | UnmodeledDefinition: f | Goto | 14 | constructorinitializer.cpp:7:6:7:6 | VariableAddress: definition of i |
| constmemberaccess.cpp:6:6:6:6 | UnmodeledDefinition: f | Goto | 14 | defconstructornewexpr.cpp:4:2:4:6 | FunctionAddress: new |
| constmemberaccess.cpp:6:6:6:6 | UnmodeledDefinition: f | Goto | 14 | defdestructordeleteexpr.cpp:4:5:4:5 | VariableAddress: definition of c |
| constmemberaccess.cpp:6:6:6:6 | UnmodeledDefinition: f | Goto | 14 | deleteexpr.cpp:7:5:7:5 | VariableAddress: definition of c |
| constmemberaccess.cpp:6:6:6:6 | UnmodeledDefinition: f | Goto | 14 | fieldaccess.cpp:7:5:7:5 | VariableAddress: definition of c |
| constmemberaccess.cpp:6:6:6:6 | UnmodeledDefinition: f | Goto | 14 | membercallexpr.cpp:7:5:7:5 | VariableAddress: definition of c |
| constmemberaccess.cpp:6:6:6:6 | UnmodeledDefinition: f | Goto | 14 | membercallexpr_args.cpp:8:6:8:6 | VariableAddress: definition of i |
| constmemberaccess.cpp:6:6:6:6 | UnmodeledDefinition: f | Goto | 14 | newexpr.cpp:7:6:7:6 | VariableAddress: definition of a |
| constmemberaccess.cpp:6:6:6:6 | UnmodeledDefinition: f | Goto | 14 | pmcallexpr.cpp:7:5:7:5 | VariableAddress: definition of c |
| constmemberaccess.cpp:6:6:6:6 | UnmodeledDefinition: f | Goto | 14 | staticmembercallexpr.cpp:7:4:7:4 | VariableAddress: definition of c |
| constmemberaccess.cpp:6:6:6:6 | UnmodeledDefinition: f | Goto | 14 | staticmembercallexpr_args.cpp:8:6:8:6 | VariableAddress: definition of i |
| constructorinitializer.cpp:6:6:6:6 | UnmodeledDefinition: f | Goto | 14 | array_delete.cpp:6:12:6:24 | Constant: (Foo *)... |
| constructorinitializer.cpp:6:6:6:6 | UnmodeledDefinition: f | Goto | 14 | assignexpr.cpp:7:4:7:4 | VariableAddress: definition of c |
| constructorinitializer.cpp:6:6:6:6 | UnmodeledDefinition: f | Goto | 14 | constmemberaccess.cpp:7:5:7:5 | VariableAddress: definition of c |
| constructorinitializer.cpp:6:6:6:6 | UnmodeledDefinition: f | Goto | 14 | constructorinitializer.cpp:7:6:7:6 | VariableAddress: definition of i |
| constructorinitializer.cpp:6:6:6:6 | UnmodeledDefinition: f | Goto | 14 | defconstructornewexpr.cpp:4:2:4:6 | FunctionAddress: new |
| constructorinitializer.cpp:6:6:6:6 | UnmodeledDefinition: f | Goto | 14 | defdestructordeleteexpr.cpp:4:5:4:5 | VariableAddress: definition of c |
| constructorinitializer.cpp:6:6:6:6 | UnmodeledDefinition: f | Goto | 14 | deleteexpr.cpp:7:5:7:5 | VariableAddress: definition of c |
| constructorinitializer.cpp:6:6:6:6 | UnmodeledDefinition: f | Goto | 14 | fieldaccess.cpp:7:5:7:5 | VariableAddress: definition of c |
| constructorinitializer.cpp:6:6:6:6 | UnmodeledDefinition: f | Goto | 14 | membercallexpr.cpp:7:5:7:5 | VariableAddress: definition of c |
| constructorinitializer.cpp:6:6:6:6 | UnmodeledDefinition: f | Goto | 14 | membercallexpr_args.cpp:8:6:8:6 | VariableAddress: definition of i |
| constructorinitializer.cpp:6:6:6:6 | UnmodeledDefinition: f | Goto | 14 | newexpr.cpp:7:6:7:6 | VariableAddress: definition of a |
| constructorinitializer.cpp:6:6:6:6 | UnmodeledDefinition: f | Goto | 14 | pmcallexpr.cpp:7:5:7:5 | VariableAddress: definition of c |
| constructorinitializer.cpp:6:6:6:6 | UnmodeledDefinition: f | Goto | 14 | staticmembercallexpr.cpp:7:4:7:4 | VariableAddress: definition of c |
| constructorinitializer.cpp:6:6:6:6 | UnmodeledDefinition: f | Goto | 14 | staticmembercallexpr_args.cpp:8:6:8:6 | VariableAddress: definition of i |
| cpp17.cpp:15:19:15:21 | Load: ptr | Goto | 2 | cpp17.cpp:15:5:15:45 | Call: new |
| cpp17.cpp:15:19:15:21 | Load: ptr | Goto | 2 | cpp17.cpp:15:11:15:21 | Convert: (void *)... |
| defconstructornewexpr.cpp:3:6:3:6 | UnmodeledDefinition: f | Goto | 14 | array_delete.cpp:6:12:6:24 | Constant: (Foo *)... |
| defconstructornewexpr.cpp:3:6:3:6 | UnmodeledDefinition: f | Goto | 14 | assignexpr.cpp:7:4:7:4 | VariableAddress: definition of c |
| defconstructornewexpr.cpp:3:6:3:6 | UnmodeledDefinition: f | Goto | 14 | constmemberaccess.cpp:7:5:7:5 | VariableAddress: definition of c |
| defconstructornewexpr.cpp:3:6:3:6 | UnmodeledDefinition: f | Goto | 14 | constructorinitializer.cpp:7:6:7:6 | VariableAddress: definition of i |
| defconstructornewexpr.cpp:3:6:3:6 | UnmodeledDefinition: f | Goto | 14 | defconstructornewexpr.cpp:4:2:4:6 | FunctionAddress: new |
| defconstructornewexpr.cpp:3:6:3:6 | UnmodeledDefinition: f | Goto | 14 | defdestructordeleteexpr.cpp:4:5:4:5 | VariableAddress: definition of c |
| defconstructornewexpr.cpp:3:6:3:6 | UnmodeledDefinition: f | Goto | 14 | deleteexpr.cpp:7:5:7:5 | VariableAddress: definition of c |
| defconstructornewexpr.cpp:3:6:3:6 | UnmodeledDefinition: f | Goto | 14 | fieldaccess.cpp:7:5:7:5 | VariableAddress: definition of c |
| defconstructornewexpr.cpp:3:6:3:6 | UnmodeledDefinition: f | Goto | 14 | membercallexpr.cpp:7:5:7:5 | VariableAddress: definition of c |
| defconstructornewexpr.cpp:3:6:3:6 | UnmodeledDefinition: f | Goto | 14 | membercallexpr_args.cpp:8:6:8:6 | VariableAddress: definition of i |
| defconstructornewexpr.cpp:3:6:3:6 | UnmodeledDefinition: f | Goto | 14 | newexpr.cpp:7:6:7:6 | VariableAddress: definition of a |
| defconstructornewexpr.cpp:3:6:3:6 | UnmodeledDefinition: f | Goto | 14 | pmcallexpr.cpp:7:5:7:5 | VariableAddress: definition of c |
| defconstructornewexpr.cpp:3:6:3:6 | UnmodeledDefinition: f | Goto | 14 | staticmembercallexpr.cpp:7:4:7:4 | VariableAddress: definition of c |
| defconstructornewexpr.cpp:3:6:3:6 | UnmodeledDefinition: f | Goto | 14 | staticmembercallexpr_args.cpp:8:6:8:6 | VariableAddress: definition of i |
| defdestructordeleteexpr.cpp:3:6:3:6 | UnmodeledDefinition: f | Goto | 14 | array_delete.cpp:6:12:6:24 | Constant: (Foo *)... |
| defdestructordeleteexpr.cpp:3:6:3:6 | UnmodeledDefinition: f | Goto | 14 | assignexpr.cpp:7:4:7:4 | VariableAddress: definition of c |
| defdestructordeleteexpr.cpp:3:6:3:6 | UnmodeledDefinition: f | Goto | 14 | constmemberaccess.cpp:7:5:7:5 | VariableAddress: definition of c |
| defdestructordeleteexpr.cpp:3:6:3:6 | UnmodeledDefinition: f | Goto | 14 | constructorinitializer.cpp:7:6:7:6 | VariableAddress: definition of i |
| defdestructordeleteexpr.cpp:3:6:3:6 | UnmodeledDefinition: f | Goto | 14 | defconstructornewexpr.cpp:4:2:4:6 | FunctionAddress: new |
| defdestructordeleteexpr.cpp:3:6:3:6 | UnmodeledDefinition: f | Goto | 14 | defdestructordeleteexpr.cpp:4:5:4:5 | VariableAddress: definition of c |
| defdestructordeleteexpr.cpp:3:6:3:6 | UnmodeledDefinition: f | Goto | 14 | deleteexpr.cpp:7:5:7:5 | VariableAddress: definition of c |
| defdestructordeleteexpr.cpp:3:6:3:6 | UnmodeledDefinition: f | Goto | 14 | fieldaccess.cpp:7:5:7:5 | VariableAddress: definition of c |
| defdestructordeleteexpr.cpp:3:6:3:6 | UnmodeledDefinition: f | Goto | 14 | membercallexpr.cpp:7:5:7:5 | VariableAddress: definition of c |
| defdestructordeleteexpr.cpp:3:6:3:6 | UnmodeledDefinition: f | Goto | 14 | membercallexpr_args.cpp:8:6:8:6 | VariableAddress: definition of i |
| defdestructordeleteexpr.cpp:3:6:3:6 | UnmodeledDefinition: f | Goto | 14 | newexpr.cpp:7:6:7:6 | VariableAddress: definition of a |
| defdestructordeleteexpr.cpp:3:6:3:6 | UnmodeledDefinition: f | Goto | 14 | pmcallexpr.cpp:7:5:7:5 | VariableAddress: definition of c |
| defdestructordeleteexpr.cpp:3:6:3:6 | UnmodeledDefinition: f | Goto | 14 | staticmembercallexpr.cpp:7:4:7:4 | VariableAddress: definition of c |
| defdestructordeleteexpr.cpp:3:6:3:6 | UnmodeledDefinition: f | Goto | 14 | staticmembercallexpr_args.cpp:8:6:8:6 | VariableAddress: definition of i |
| deleteexpr.cpp:6:6:6:6 | UnmodeledDefinition: f | Goto | 14 | array_delete.cpp:6:12:6:24 | Constant: (Foo *)... |
| deleteexpr.cpp:6:6:6:6 | UnmodeledDefinition: f | Goto | 14 | assignexpr.cpp:7:4:7:4 | VariableAddress: definition of c |
| deleteexpr.cpp:6:6:6:6 | UnmodeledDefinition: f | Goto | 14 | constmemberaccess.cpp:7:5:7:5 | VariableAddress: definition of c |
| deleteexpr.cpp:6:6:6:6 | UnmodeledDefinition: f | Goto | 14 | constructorinitializer.cpp:7:6:7:6 | VariableAddress: definition of i |
| deleteexpr.cpp:6:6:6:6 | UnmodeledDefinition: f | Goto | 14 | defconstructornewexpr.cpp:4:2:4:6 | FunctionAddress: new |
| deleteexpr.cpp:6:6:6:6 | UnmodeledDefinition: f | Goto | 14 | defdestructordeleteexpr.cpp:4:5:4:5 | VariableAddress: definition of c |
| deleteexpr.cpp:6:6:6:6 | UnmodeledDefinition: f | Goto | 14 | deleteexpr.cpp:7:5:7:5 | VariableAddress: definition of c |
| deleteexpr.cpp:6:6:6:6 | UnmodeledDefinition: f | Goto | 14 | fieldaccess.cpp:7:5:7:5 | VariableAddress: definition of c |
| deleteexpr.cpp:6:6:6:6 | UnmodeledDefinition: f | Goto | 14 | membercallexpr.cpp:7:5:7:5 | VariableAddress: definition of c |
| deleteexpr.cpp:6:6:6:6 | UnmodeledDefinition: f | Goto | 14 | membercallexpr_args.cpp:8:6:8:6 | VariableAddress: definition of i |
| deleteexpr.cpp:6:6:6:6 | UnmodeledDefinition: f | Goto | 14 | newexpr.cpp:7:6:7:6 | VariableAddress: definition of a |
| deleteexpr.cpp:6:6:6:6 | UnmodeledDefinition: f | Goto | 14 | pmcallexpr.cpp:7:5:7:5 | VariableAddress: definition of c |
| deleteexpr.cpp:6:6:6:6 | UnmodeledDefinition: f | Goto | 14 | staticmembercallexpr.cpp:7:4:7:4 | VariableAddress: definition of c |
| deleteexpr.cpp:6:6:6:6 | UnmodeledDefinition: f | Goto | 14 | staticmembercallexpr_args.cpp:8:6:8:6 | VariableAddress: definition of i |
| dostmt.c:8:6:8:18 | UnmodeledDefinition: always_true_1 | Goto | 4 | dostmt.c:10:5:10:7 | NoOp: label ...: |
| dostmt.c:8:6:8:18 | UnmodeledDefinition: always_true_1 | Goto | 4 | ifelsestmt.c:20:6:20:6 | Constant: 1 |
| dostmt.c:8:6:8:18 | UnmodeledDefinition: always_true_1 | Goto | 4 | ifstmt.c:15:6:15:6 | Constant: 1 |
| dostmt.c:8:6:8:18 | UnmodeledDefinition: always_true_1 | Goto | 4 | whilestmt.c:16:9:16:9 | Constant: 1 |
| dostmt.c:16:6:16:18 | UnmodeledDefinition: always_true_2 | Goto | 4 | dostmt.c:18:5:18:7 | NoOp: label ...: |
| dostmt.c:16:6:16:18 | UnmodeledDefinition: always_true_2 | Goto | 4 | ifelsestmt.c:30:6:30:6 | Constant: 1 |
| dostmt.c:16:6:16:18 | UnmodeledDefinition: always_true_2 | Goto | 4 | ifstmt.c:22:6:22:6 | Constant: 1 |
| dostmt.c:16:6:16:18 | UnmodeledDefinition: always_true_2 | Goto | 4 | whilestmt.c:24:9:24:9 | Constant: 1 |
| dostmt.c:25:6:25:18 | UnmodeledDefinition: always_true_3 | Goto | 2 | dostmt.c:27:5:27:7 | NoOp: label ...: |
| dostmt.c:25:6:25:18 | UnmodeledDefinition: always_true_3 | Goto | 2 | whilestmt.c:33:9:33:9 | Constant: 1 |
| duff.c:2:12:2:12 | InitializeParameter: i | Goto | 20 | aggregateinitializer.c:2:6:2:6 | VariableAddress: definition of a |
| duff.c:2:12:2:12 | InitializeParameter: i | Goto | 20 | break_labels.c:3:9:3:14 | VariableAddress: definition of result |
| duff.c:2:12:2:12 | InitializeParameter: i | Goto | 20 | duff.c:3:9:3:9 | VariableAddress: definition of n |
| duff.c:2:12:2:12 | InitializeParameter: i | Goto | 20 | dummyblock.c:2:9:2:9 | Constant: 1 |
| duff.c:2:12:2:12 | InitializeParameter: i | Goto | 20 | emptyblock.c:2:5:3:5 | NoOp: { ... } |
| duff.c:2:12:2:12 | InitializeParameter: i | Goto | 20 | enum.c:6:2:6:10 | VariableAddress: return ... |
| duff.c:2:12:2:12 | InitializeParameter: i | Goto | 20 | exprstmt.c:2:5:2:5 | Constant: 1 |
| duff.c:2:12:2:12 | InitializeParameter: i | Goto | 20 | initializer.c:2:6:2:6 | VariableAddress: definition of a |
| duff.c:2:12:2:12 | InitializeParameter: i | Goto | 20 | landexpr.c:2:6:2:6 | VariableAddress: definition of a |
| duff.c:2:12:2:12 | InitializeParameter: i | Goto | 20 | lorexpr.c:2:6:2:6 | VariableAddress: definition of a |
| duff.c:2:12:2:12 | InitializeParameter: i | Goto | 20 | ltrbinopexpr.c:2:9:2:9 | VariableAddress: definition of i |
| duff.c:2:12:2:12 | InitializeParameter: i | Goto | 20 | nodefaultswitchstmt.c:2:14:2:14 | VariableAddress: i |
| duff.c:2:12:2:12 | InitializeParameter: i | Goto | 20 | nodefaultswitchstmt.c:2:14:2:14 | VariableAddress: x |
| duff.c:2:12:2:12 | InitializeParameter: i | Goto | 20 | nonmembercallexpr.c:4:2:4:2 | FunctionAddress: call to g |
| duff.c:2:12:2:12 | InitializeParameter: i | Goto | 20 | nonmemberfp2callexpr.c:4:2:4:2 | FunctionAddress: call to g |
| duff.c:2:12:2:12 | InitializeParameter: i | Goto | 20 | nonmemberfpcallexpr.c:2:8:2:8 | VariableAddress: definition of g |
| duff.c:2:12:2:12 | InitializeParameter: i | Goto | 20 | questionexpr.c:2:6:2:6 | VariableAddress: definition of a |
| duff.c:2:12:2:12 | InitializeParameter: i | Goto | 20 | subscriptexpr.c:2:9:2:9 | VariableAddress: definition of x |
| duff.c:2:12:2:12 | InitializeParameter: i | Goto | 20 | switchstmt.c:2:14:2:14 | VariableAddress: i |
| duff.c:2:12:2:12 | InitializeParameter: i | Goto | 20 | switchstmt.c:2:14:2:14 | VariableAddress: x |
| duff.c:2:12:2:12 | InitializeParameter: i | Goto | 20 | tinyforstmt.c:3:9:3:9 | NoOp: ; |
| duff.c:2:12:2:12 | InitializeParameter: i | Goto | 20 | unaryopexpr.c:2:9:2:9 | VariableAddress: definition of i |
| duff.c:2:12:2:12 | InitializeParameter: x | Goto | 20 | aggregateinitializer.c:2:6:2:6 | VariableAddress: definition of a |
| duff.c:2:12:2:12 | InitializeParameter: x | Goto | 20 | break_labels.c:3:9:3:14 | VariableAddress: definition of result |
| duff.c:2:12:2:12 | InitializeParameter: x | Goto | 20 | duff.c:3:9:3:9 | VariableAddress: definition of n |
| duff.c:2:12:2:12 | InitializeParameter: x | Goto | 20 | dummyblock.c:2:9:2:9 | Constant: 1 |
| duff.c:2:12:2:12 | InitializeParameter: x | Goto | 20 | emptyblock.c:2:5:3:5 | NoOp: { ... } |
| duff.c:2:12:2:12 | InitializeParameter: x | Goto | 20 | enum.c:6:2:6:10 | VariableAddress: return ... |
| duff.c:2:12:2:12 | InitializeParameter: x | Goto | 20 | exprstmt.c:2:5:2:5 | Constant: 1 |
| duff.c:2:12:2:12 | InitializeParameter: x | Goto | 20 | initializer.c:2:6:2:6 | VariableAddress: definition of a |
| duff.c:2:12:2:12 | InitializeParameter: x | Goto | 20 | landexpr.c:2:6:2:6 | VariableAddress: definition of a |
| duff.c:2:12:2:12 | InitializeParameter: x | Goto | 20 | lorexpr.c:2:6:2:6 | VariableAddress: definition of a |
| duff.c:2:12:2:12 | InitializeParameter: x | Goto | 20 | ltrbinopexpr.c:2:9:2:9 | VariableAddress: definition of i |
| duff.c:2:12:2:12 | InitializeParameter: x | Goto | 20 | nodefaultswitchstmt.c:2:14:2:14 | VariableAddress: i |
| duff.c:2:12:2:12 | InitializeParameter: x | Goto | 20 | nodefaultswitchstmt.c:2:14:2:14 | VariableAddress: x |
| duff.c:2:12:2:12 | InitializeParameter: x | Goto | 20 | nonmembercallexpr.c:4:2:4:2 | FunctionAddress: call to g |
| duff.c:2:12:2:12 | InitializeParameter: x | Goto | 20 | nonmemberfp2callexpr.c:4:2:4:2 | FunctionAddress: call to g |
| duff.c:2:12:2:12 | InitializeParameter: x | Goto | 20 | nonmemberfpcallexpr.c:2:8:2:8 | VariableAddress: definition of g |
| duff.c:2:12:2:12 | InitializeParameter: x | Goto | 20 | questionexpr.c:2:6:2:6 | VariableAddress: definition of a |
| duff.c:2:12:2:12 | InitializeParameter: x | Goto | 20 | subscriptexpr.c:2:9:2:9 | VariableAddress: definition of x |
| duff.c:2:12:2:12 | InitializeParameter: x | Goto | 20 | switchstmt.c:2:14:2:14 | VariableAddress: i |
| duff.c:2:12:2:12 | InitializeParameter: x | Goto | 20 | switchstmt.c:2:14:2:14 | VariableAddress: x |
| duff.c:2:12:2:12 | InitializeParameter: x | Goto | 20 | tinyforstmt.c:3:9:3:9 | NoOp: ; |
| duff.c:2:12:2:12 | InitializeParameter: x | Goto | 20 | unaryopexpr.c:2:9:2:9 | VariableAddress: definition of i |
| fieldaccess.cpp:6:6:6:6 | UnmodeledDefinition: f | Goto | 14 | array_delete.cpp:6:12:6:24 | Constant: (Foo *)... |
| fieldaccess.cpp:6:6:6:6 | UnmodeledDefinition: f | Goto | 14 | assignexpr.cpp:7:4:7:4 | VariableAddress: definition of c |
| fieldaccess.cpp:6:6:6:6 | UnmodeledDefinition: f | Goto | 14 | constmemberaccess.cpp:7:5:7:5 | VariableAddress: definition of c |
| fieldaccess.cpp:6:6:6:6 | UnmodeledDefinition: f | Goto | 14 | constructorinitializer.cpp:7:6:7:6 | VariableAddress: definition of i |
| fieldaccess.cpp:6:6:6:6 | UnmodeledDefinition: f | Goto | 14 | defconstructornewexpr.cpp:4:2:4:6 | FunctionAddress: new |
| fieldaccess.cpp:6:6:6:6 | UnmodeledDefinition: f | Goto | 14 | defdestructordeleteexpr.cpp:4:5:4:5 | VariableAddress: definition of c |
| fieldaccess.cpp:6:6:6:6 | UnmodeledDefinition: f | Goto | 14 | deleteexpr.cpp:7:5:7:5 | VariableAddress: definition of c |
| fieldaccess.cpp:6:6:6:6 | UnmodeledDefinition: f | Goto | 14 | fieldaccess.cpp:7:5:7:5 | VariableAddress: definition of c |
| fieldaccess.cpp:6:6:6:6 | UnmodeledDefinition: f | Goto | 14 | membercallexpr.cpp:7:5:7:5 | VariableAddress: definition of c |
| fieldaccess.cpp:6:6:6:6 | UnmodeledDefinition: f | Goto | 14 | membercallexpr_args.cpp:8:6:8:6 | VariableAddress: definition of i |
| fieldaccess.cpp:6:6:6:6 | UnmodeledDefinition: f | Goto | 14 | newexpr.cpp:7:6:7:6 | VariableAddress: definition of a |
| fieldaccess.cpp:6:6:6:6 | UnmodeledDefinition: f | Goto | 14 | pmcallexpr.cpp:7:5:7:5 | VariableAddress: definition of c |
| fieldaccess.cpp:6:6:6:6 | UnmodeledDefinition: f | Goto | 14 | staticmembercallexpr.cpp:7:4:7:4 | VariableAddress: definition of c |
| fieldaccess.cpp:6:6:6:6 | UnmodeledDefinition: f | Goto | 14 | staticmembercallexpr_args.cpp:8:6:8:6 | VariableAddress: definition of i |
| forstmt.cpp:1:6:1:7 | UnmodeledDefinition: f1 | Goto | 2 | conditional_destructors.cpp:30:9:30:13 | FunctionAddress: call to C1 |
| forstmt.cpp:1:6:1:7 | UnmodeledDefinition: f1 | Goto | 2 | forstmt.cpp:2:14:2:14 | VariableAddress: definition of i |
| forstmt.cpp:8:6:8:7 | UnmodeledDefinition: f2 | Goto | 2 | conditional_destructors.cpp:39:9:39:13 | FunctionAddress: call to C2 |
| forstmt.cpp:8:6:8:7 | UnmodeledDefinition: f2 | Goto | 2 | forstmt.cpp:9:14:9:14 | VariableAddress: definition of i |
| ifelsestmt.c:1:6:1:19 | UnmodeledDefinition: always_false_1 | Goto | 3 | ifelsestmt.c:2:6:2:6 | Constant: 0 |
| ifelsestmt.c:1:6:1:19 | UnmodeledDefinition: always_false_1 | Goto | 3 | ifstmt.c:2:6:2:6 | Constant: 0 |
| ifelsestmt.c:1:6:1:19 | UnmodeledDefinition: always_false_1 | Goto | 3 | whilestmt.c:2:9:2:9 | Constant: 0 |
| ifelsestmt.c:11:6:11:19 | UnmodeledDefinition: always_false_2 | Goto | 3 | ifelsestmt.c:12:6:12:6 | Constant: 0 |
| ifelsestmt.c:11:6:11:19 | UnmodeledDefinition: always_false_2 | Goto | 3 | ifstmt.c:9:6:9:6 | Constant: 0 |
| ifelsestmt.c:11:6:11:19 | UnmodeledDefinition: always_false_2 | Goto | 3 | whilestmt.c:9:7:9:10 | VariableAddress: definition of done |
| ifelsestmt.c:19:6:19:18 | UnmodeledDefinition: always_true_1 | Goto | 4 | dostmt.c:10:5:10:7 | NoOp: label ...: |
| ifelsestmt.c:19:6:19:18 | UnmodeledDefinition: always_true_1 | Goto | 4 | ifelsestmt.c:20:6:20:6 | Constant: 1 |
| ifelsestmt.c:19:6:19:18 | UnmodeledDefinition: always_true_1 | Goto | 4 | ifstmt.c:15:6:15:6 | Constant: 1 |
| ifelsestmt.c:19:6:19:18 | UnmodeledDefinition: always_true_1 | Goto | 4 | whilestmt.c:16:9:16:9 | Constant: 1 |
| ifelsestmt.c:29:6:29:18 | UnmodeledDefinition: always_true_2 | Goto | 4 | dostmt.c:18:5:18:7 | NoOp: label ...: |
| ifelsestmt.c:29:6:29:18 | UnmodeledDefinition: always_true_2 | Goto | 4 | ifelsestmt.c:30:6:30:6 | Constant: 1 |
| ifelsestmt.c:29:6:29:18 | UnmodeledDefinition: always_true_2 | Goto | 4 | ifstmt.c:22:6:22:6 | Constant: 1 |
| ifelsestmt.c:29:6:29:18 | UnmodeledDefinition: always_true_2 | Goto | 4 | whilestmt.c:24:9:24:9 | Constant: 1 |
| ifelsestmt.c:37:24:37:24 | InitializeParameter: y | Goto | 4 | dostmt.c:33:7:33:7 | VariableAddress: definition of i |
| ifelsestmt.c:37:24:37:24 | InitializeParameter: y | Goto | 4 | ifelsestmt.c:38:6:38:6 | VariableAddress: x |
| ifelsestmt.c:37:24:37:24 | InitializeParameter: y | Goto | 4 | ifstmt.c:28:6:28:6 | VariableAddress: x |
| ifelsestmt.c:37:24:37:24 | InitializeParameter: y | Goto | 4 | whilestmt.c:40:7:40:7 | VariableAddress: definition of i |
| ifstmt.c:1:6:1:19 | UnmodeledDefinition: always_false_1 | Goto | 3 | ifelsestmt.c:2:6:2:6 | Constant: 0 |
| ifstmt.c:1:6:1:19 | UnmodeledDefinition: always_false_1 | Goto | 3 | ifstmt.c:2:6:2:6 | Constant: 0 |
| ifstmt.c:1:6:1:19 | UnmodeledDefinition: always_false_1 | Goto | 3 | whilestmt.c:2:9:2:9 | Constant: 0 |
| ifstmt.c:8:6:8:19 | UnmodeledDefinition: always_false_2 | Goto | 3 | ifelsestmt.c:12:6:12:6 | Constant: 0 |
| ifstmt.c:8:6:8:19 | UnmodeledDefinition: always_false_2 | Goto | 3 | ifstmt.c:9:6:9:6 | Constant: 0 |
| ifstmt.c:8:6:8:19 | UnmodeledDefinition: always_false_2 | Goto | 3 | whilestmt.c:9:7:9:10 | VariableAddress: definition of done |
| ifstmt.c:14:6:14:18 | UnmodeledDefinition: always_true_1 | Goto | 4 | dostmt.c:10:5:10:7 | NoOp: label ...: |
| ifstmt.c:14:6:14:18 | UnmodeledDefinition: always_true_1 | Goto | 4 | ifelsestmt.c:20:6:20:6 | Constant: 1 |
| ifstmt.c:14:6:14:18 | UnmodeledDefinition: always_true_1 | Goto | 4 | ifstmt.c:15:6:15:6 | Constant: 1 |
| ifstmt.c:14:6:14:18 | UnmodeledDefinition: always_true_1 | Goto | 4 | whilestmt.c:16:9:16:9 | Constant: 1 |
| ifstmt.c:21:6:21:18 | UnmodeledDefinition: always_true_2 | Goto | 4 | dostmt.c:18:5:18:7 | NoOp: label ...: |
| ifstmt.c:21:6:21:18 | UnmodeledDefinition: always_true_2 | Goto | 4 | ifelsestmt.c:30:6:30:6 | Constant: 1 |
| ifstmt.c:21:6:21:18 | UnmodeledDefinition: always_true_2 | Goto | 4 | ifstmt.c:22:6:22:6 | Constant: 1 |
| ifstmt.c:21:6:21:18 | UnmodeledDefinition: always_true_2 | Goto | 4 | whilestmt.c:24:9:24:9 | Constant: 1 |
| ifstmt.c:27:24:27:24 | InitializeParameter: y | Goto | 4 | dostmt.c:33:7:33:7 | VariableAddress: definition of i |
| ifstmt.c:27:24:27:24 | InitializeParameter: y | Goto | 4 | ifelsestmt.c:38:6:38:6 | VariableAddress: x |
| ifstmt.c:27:24:27:24 | InitializeParameter: y | Goto | 4 | ifstmt.c:28:6:28:6 | VariableAddress: x |
| ifstmt.c:27:24:27:24 | InitializeParameter: y | Goto | 4 | whilestmt.c:40:7:40:7 | VariableAddress: definition of i |
| membercallexpr.cpp:6:6:6:6 | UnmodeledDefinition: f | Goto | 14 | array_delete.cpp:6:12:6:24 | Constant: (Foo *)... |
| membercallexpr.cpp:6:6:6:6 | UnmodeledDefinition: f | Goto | 14 | assignexpr.cpp:7:4:7:4 | VariableAddress: definition of c |
| membercallexpr.cpp:6:6:6:6 | UnmodeledDefinition: f | Goto | 14 | constmemberaccess.cpp:7:5:7:5 | VariableAddress: definition of c |
| membercallexpr.cpp:6:6:6:6 | UnmodeledDefinition: f | Goto | 14 | constructorinitializer.cpp:7:6:7:6 | VariableAddress: definition of i |
| membercallexpr.cpp:6:6:6:6 | UnmodeledDefinition: f | Goto | 14 | defconstructornewexpr.cpp:4:2:4:6 | FunctionAddress: new |
| membercallexpr.cpp:6:6:6:6 | UnmodeledDefinition: f | Goto | 14 | defdestructordeleteexpr.cpp:4:5:4:5 | VariableAddress: definition of c |
| membercallexpr.cpp:6:6:6:6 | UnmodeledDefinition: f | Goto | 14 | deleteexpr.cpp:7:5:7:5 | VariableAddress: definition of c |
| membercallexpr.cpp:6:6:6:6 | UnmodeledDefinition: f | Goto | 14 | fieldaccess.cpp:7:5:7:5 | VariableAddress: definition of c |
| membercallexpr.cpp:6:6:6:6 | UnmodeledDefinition: f | Goto | 14 | membercallexpr.cpp:7:5:7:5 | VariableAddress: definition of c |
| membercallexpr.cpp:6:6:6:6 | UnmodeledDefinition: f | Goto | 14 | membercallexpr_args.cpp:8:6:8:6 | VariableAddress: definition of i |
| membercallexpr.cpp:6:6:6:6 | UnmodeledDefinition: f | Goto | 14 | newexpr.cpp:7:6:7:6 | VariableAddress: definition of a |
| membercallexpr.cpp:6:6:6:6 | UnmodeledDefinition: f | Goto | 14 | pmcallexpr.cpp:7:5:7:5 | VariableAddress: definition of c |
| membercallexpr.cpp:6:6:6:6 | UnmodeledDefinition: f | Goto | 14 | staticmembercallexpr.cpp:7:4:7:4 | VariableAddress: definition of c |
| membercallexpr.cpp:6:6:6:6 | UnmodeledDefinition: f | Goto | 14 | staticmembercallexpr_args.cpp:8:6:8:6 | VariableAddress: definition of i |
| membercallexpr_args.cpp:7:6:7:6 | UnmodeledDefinition: f | Goto | 14 | array_delete.cpp:6:12:6:24 | Constant: (Foo *)... |
| membercallexpr_args.cpp:7:6:7:6 | UnmodeledDefinition: f | Goto | 14 | assignexpr.cpp:7:4:7:4 | VariableAddress: definition of c |
| membercallexpr_args.cpp:7:6:7:6 | UnmodeledDefinition: f | Goto | 14 | constmemberaccess.cpp:7:5:7:5 | VariableAddress: definition of c |
| membercallexpr_args.cpp:7:6:7:6 | UnmodeledDefinition: f | Goto | 14 | constructorinitializer.cpp:7:6:7:6 | VariableAddress: definition of i |
| membercallexpr_args.cpp:7:6:7:6 | UnmodeledDefinition: f | Goto | 14 | defconstructornewexpr.cpp:4:2:4:6 | FunctionAddress: new |
| membercallexpr_args.cpp:7:6:7:6 | UnmodeledDefinition: f | Goto | 14 | defdestructordeleteexpr.cpp:4:5:4:5 | VariableAddress: definition of c |
| membercallexpr_args.cpp:7:6:7:6 | UnmodeledDefinition: f | Goto | 14 | deleteexpr.cpp:7:5:7:5 | VariableAddress: definition of c |
| membercallexpr_args.cpp:7:6:7:6 | UnmodeledDefinition: f | Goto | 14 | fieldaccess.cpp:7:5:7:5 | VariableAddress: definition of c |
| membercallexpr_args.cpp:7:6:7:6 | UnmodeledDefinition: f | Goto | 14 | membercallexpr.cpp:7:5:7:5 | VariableAddress: definition of c |
| membercallexpr_args.cpp:7:6:7:6 | UnmodeledDefinition: f | Goto | 14 | membercallexpr_args.cpp:8:6:8:6 | VariableAddress: definition of i |
| membercallexpr_args.cpp:7:6:7:6 | UnmodeledDefinition: f | Goto | 14 | newexpr.cpp:7:6:7:6 | VariableAddress: definition of a |
| membercallexpr_args.cpp:7:6:7:6 | UnmodeledDefinition: f | Goto | 14 | pmcallexpr.cpp:7:5:7:5 | VariableAddress: definition of c |
| membercallexpr_args.cpp:7:6:7:6 | UnmodeledDefinition: f | Goto | 14 | staticmembercallexpr.cpp:7:4:7:4 | VariableAddress: definition of c |
| membercallexpr_args.cpp:7:6:7:6 | UnmodeledDefinition: f | Goto | 14 | staticmembercallexpr_args.cpp:8:6:8:6 | VariableAddress: definition of i |
| misc.c:93:9:93:9 | Load: j | Goto | 2 | misc.c:93:9:93:9 | ConditionalBranch: j |
| misc.c:93:9:93:9 | Load: j | Goto | 2 | misc.c:93:9:93:15 | VariableAddress: ... ? ... : ... |
| misc.c:94:13:94:13 | Load: i | Goto | 2 | misc.c:94:9:94:19 | VariableAddress: ... ? ... : ... |
| misc.c:94:13:94:13 | Load: i | Goto | 2 | misc.c:94:13:94:13 | ConditionalBranch: i |
| newexpr.cpp:6:6:6:6 | UnmodeledDefinition: f | Goto | 14 | array_delete.cpp:6:12:6:24 | Constant: (Foo *)... |
| newexpr.cpp:6:6:6:6 | UnmodeledDefinition: f | Goto | 14 | assignexpr.cpp:7:4:7:4 | VariableAddress: definition of c |
| newexpr.cpp:6:6:6:6 | UnmodeledDefinition: f | Goto | 14 | constmemberaccess.cpp:7:5:7:5 | VariableAddress: definition of c |
| newexpr.cpp:6:6:6:6 | UnmodeledDefinition: f | Goto | 14 | constructorinitializer.cpp:7:6:7:6 | VariableAddress: definition of i |
| newexpr.cpp:6:6:6:6 | UnmodeledDefinition: f | Goto | 14 | defconstructornewexpr.cpp:4:2:4:6 | FunctionAddress: new |
| newexpr.cpp:6:6:6:6 | UnmodeledDefinition: f | Goto | 14 | defdestructordeleteexpr.cpp:4:5:4:5 | VariableAddress: definition of c |
| newexpr.cpp:6:6:6:6 | UnmodeledDefinition: f | Goto | 14 | deleteexpr.cpp:7:5:7:5 | VariableAddress: definition of c |
| newexpr.cpp:6:6:6:6 | UnmodeledDefinition: f | Goto | 14 | fieldaccess.cpp:7:5:7:5 | VariableAddress: definition of c |
| newexpr.cpp:6:6:6:6 | UnmodeledDefinition: f | Goto | 14 | membercallexpr.cpp:7:5:7:5 | VariableAddress: definition of c |
| newexpr.cpp:6:6:6:6 | UnmodeledDefinition: f | Goto | 14 | membercallexpr_args.cpp:8:6:8:6 | VariableAddress: definition of i |
| newexpr.cpp:6:6:6:6 | UnmodeledDefinition: f | Goto | 14 | newexpr.cpp:7:6:7:6 | VariableAddress: definition of a |
| newexpr.cpp:6:6:6:6 | UnmodeledDefinition: f | Goto | 14 | pmcallexpr.cpp:7:5:7:5 | VariableAddress: definition of c |
| newexpr.cpp:6:6:6:6 | UnmodeledDefinition: f | Goto | 14 | staticmembercallexpr.cpp:7:4:7:4 | VariableAddress: definition of c |
| newexpr.cpp:6:6:6:6 | UnmodeledDefinition: f | Goto | 14 | staticmembercallexpr_args.cpp:8:6:8:6 | VariableAddress: definition of i |
| no_dynamic_init.cpp:9:5:9:8 | UnmodeledDefinition: main | Goto | 4 | allocators.cpp:16:8:16:10 | VariableAddress: definition of foo |
| no_dynamic_init.cpp:9:5:9:8 | UnmodeledDefinition: main | Goto | 4 | no_dynamic_init.cpp:10:16:10:16 | VariableAddress: definition of m |
| no_dynamic_init.cpp:9:5:9:8 | UnmodeledDefinition: main | Goto | 4 | parameterinitializer.cpp:19:5:19:5 | FunctionAddress: call to f |
| no_dynamic_init.cpp:9:5:9:8 | UnmodeledDefinition: main | Goto | 4 | stream_it.cpp:18:15:18:16 | VariableAddress: definition of xs |
| nodefaultswitchstmt.c:1:12:1:12 | InitializeParameter: i | Goto | 20 | aggregateinitializer.c:2:6:2:6 | VariableAddress: definition of a |
| nodefaultswitchstmt.c:1:12:1:12 | InitializeParameter: i | Goto | 20 | break_labels.c:3:9:3:14 | VariableAddress: definition of result |
| nodefaultswitchstmt.c:1:12:1:12 | InitializeParameter: i | Goto | 20 | duff.c:3:9:3:9 | VariableAddress: definition of n |
| nodefaultswitchstmt.c:1:12:1:12 | InitializeParameter: i | Goto | 20 | dummyblock.c:2:9:2:9 | Constant: 1 |
| nodefaultswitchstmt.c:1:12:1:12 | InitializeParameter: i | Goto | 20 | emptyblock.c:2:5:3:5 | NoOp: { ... } |
| nodefaultswitchstmt.c:1:12:1:12 | InitializeParameter: i | Goto | 20 | enum.c:6:2:6:10 | VariableAddress: return ... |
| nodefaultswitchstmt.c:1:12:1:12 | InitializeParameter: i | Goto | 20 | exprstmt.c:2:5:2:5 | Constant: 1 |
| nodefaultswitchstmt.c:1:12:1:12 | InitializeParameter: i | Goto | 20 | initializer.c:2:6:2:6 | VariableAddress: definition of a |
| nodefaultswitchstmt.c:1:12:1:12 | InitializeParameter: i | Goto | 20 | landexpr.c:2:6:2:6 | VariableAddress: definition of a |
| nodefaultswitchstmt.c:1:12:1:12 | InitializeParameter: i | Goto | 20 | lorexpr.c:2:6:2:6 | VariableAddress: definition of a |
| nodefaultswitchstmt.c:1:12:1:12 | InitializeParameter: i | Goto | 20 | ltrbinopexpr.c:2:9:2:9 | VariableAddress: definition of i |
| nodefaultswitchstmt.c:1:12:1:12 | InitializeParameter: i | Goto | 20 | nodefaultswitchstmt.c:2:14:2:14 | VariableAddress: i |
| nodefaultswitchstmt.c:1:12:1:12 | InitializeParameter: i | Goto | 20 | nodefaultswitchstmt.c:2:14:2:14 | VariableAddress: x |
| nodefaultswitchstmt.c:1:12:1:12 | InitializeParameter: i | Goto | 20 | nonmembercallexpr.c:4:2:4:2 | FunctionAddress: call to g |
| nodefaultswitchstmt.c:1:12:1:12 | InitializeParameter: i | Goto | 20 | nonmemberfp2callexpr.c:4:2:4:2 | FunctionAddress: call to g |
| nodefaultswitchstmt.c:1:12:1:12 | InitializeParameter: i | Goto | 20 | nonmemberfpcallexpr.c:2:8:2:8 | VariableAddress: definition of g |
| nodefaultswitchstmt.c:1:12:1:12 | InitializeParameter: i | Goto | 20 | questionexpr.c:2:6:2:6 | VariableAddress: definition of a |
| nodefaultswitchstmt.c:1:12:1:12 | InitializeParameter: i | Goto | 20 | subscriptexpr.c:2:9:2:9 | VariableAddress: definition of x |
| nodefaultswitchstmt.c:1:12:1:12 | InitializeParameter: i | Goto | 20 | switchstmt.c:2:14:2:14 | VariableAddress: i |
| nodefaultswitchstmt.c:1:12:1:12 | InitializeParameter: i | Goto | 20 | switchstmt.c:2:14:2:14 | VariableAddress: x |
| nodefaultswitchstmt.c:1:12:1:12 | InitializeParameter: i | Goto | 20 | tinyforstmt.c:3:9:3:9 | NoOp: ; |
| nodefaultswitchstmt.c:1:12:1:12 | InitializeParameter: i | Goto | 20 | unaryopexpr.c:2:9:2:9 | VariableAddress: definition of i |
| nodefaultswitchstmt.c:1:12:1:12 | InitializeParameter: x | Goto | 20 | aggregateinitializer.c:2:6:2:6 | VariableAddress: definition of a |
| nodefaultswitchstmt.c:1:12:1:12 | InitializeParameter: x | Goto | 20 | break_labels.c:3:9:3:14 | VariableAddress: definition of result |
| nodefaultswitchstmt.c:1:12:1:12 | InitializeParameter: x | Goto | 20 | duff.c:3:9:3:9 | VariableAddress: definition of n |
| nodefaultswitchstmt.c:1:12:1:12 | InitializeParameter: x | Goto | 20 | dummyblock.c:2:9:2:9 | Constant: 1 |
| nodefaultswitchstmt.c:1:12:1:12 | InitializeParameter: x | Goto | 20 | emptyblock.c:2:5:3:5 | NoOp: { ... } |
| nodefaultswitchstmt.c:1:12:1:12 | InitializeParameter: x | Goto | 20 | enum.c:6:2:6:10 | VariableAddress: return ... |
| nodefaultswitchstmt.c:1:12:1:12 | InitializeParameter: x | Goto | 20 | exprstmt.c:2:5:2:5 | Constant: 1 |
| nodefaultswitchstmt.c:1:12:1:12 | InitializeParameter: x | Goto | 20 | initializer.c:2:6:2:6 | VariableAddress: definition of a |
| nodefaultswitchstmt.c:1:12:1:12 | InitializeParameter: x | Goto | 20 | landexpr.c:2:6:2:6 | VariableAddress: definition of a |
| nodefaultswitchstmt.c:1:12:1:12 | InitializeParameter: x | Goto | 20 | lorexpr.c:2:6:2:6 | VariableAddress: definition of a |
| nodefaultswitchstmt.c:1:12:1:12 | InitializeParameter: x | Goto | 20 | ltrbinopexpr.c:2:9:2:9 | VariableAddress: definition of i |
| nodefaultswitchstmt.c:1:12:1:12 | InitializeParameter: x | Goto | 20 | nodefaultswitchstmt.c:2:14:2:14 | VariableAddress: i |
| nodefaultswitchstmt.c:1:12:1:12 | InitializeParameter: x | Goto | 20 | nodefaultswitchstmt.c:2:14:2:14 | VariableAddress: x |
| nodefaultswitchstmt.c:1:12:1:12 | InitializeParameter: x | Goto | 20 | nonmembercallexpr.c:4:2:4:2 | FunctionAddress: call to g |
| nodefaultswitchstmt.c:1:12:1:12 | InitializeParameter: x | Goto | 20 | nonmemberfp2callexpr.c:4:2:4:2 | FunctionAddress: call to g |
| nodefaultswitchstmt.c:1:12:1:12 | InitializeParameter: x | Goto | 20 | nonmemberfpcallexpr.c:2:8:2:8 | VariableAddress: definition of g |
| nodefaultswitchstmt.c:1:12:1:12 | InitializeParameter: x | Goto | 20 | questionexpr.c:2:6:2:6 | VariableAddress: definition of a |
| nodefaultswitchstmt.c:1:12:1:12 | InitializeParameter: x | Goto | 20 | subscriptexpr.c:2:9:2:9 | VariableAddress: definition of x |
| nodefaultswitchstmt.c:1:12:1:12 | InitializeParameter: x | Goto | 20 | switchstmt.c:2:14:2:14 | VariableAddress: i |
| nodefaultswitchstmt.c:1:12:1:12 | InitializeParameter: x | Goto | 20 | switchstmt.c:2:14:2:14 | VariableAddress: x |
| nodefaultswitchstmt.c:1:12:1:12 | InitializeParameter: x | Goto | 20 | tinyforstmt.c:3:9:3:9 | NoOp: ; |
| nodefaultswitchstmt.c:1:12:1:12 | InitializeParameter: x | Goto | 20 | unaryopexpr.c:2:9:2:9 | VariableAddress: definition of i |
| nonmembercallexpr.c:1:6:1:6 | UnmodeledDefinition: g | Goto | 2 | nonmembercallexpr.c:1:12:1:12 | NoOp: return ... |
| nonmembercallexpr.c:1:6:1:6 | UnmodeledDefinition: g | Goto | 2 | revsubscriptexpr.c:2:9:2:9 | VariableAddress: definition of x |
| parameterinitializer.cpp:18:5:18:8 | UnmodeledDefinition: main | Goto | 4 | allocators.cpp:16:8:16:10 | VariableAddress: definition of foo |
| parameterinitializer.cpp:18:5:18:8 | UnmodeledDefinition: main | Goto | 4 | no_dynamic_init.cpp:10:16:10:16 | VariableAddress: definition of m |
| parameterinitializer.cpp:18:5:18:8 | UnmodeledDefinition: main | Goto | 4 | parameterinitializer.cpp:19:5:19:5 | FunctionAddress: call to f |
| parameterinitializer.cpp:18:5:18:8 | UnmodeledDefinition: main | Goto | 4 | stream_it.cpp:18:15:18:16 | VariableAddress: definition of xs |
| pmcallexpr.cpp:6:6:6:6 | UnmodeledDefinition: f | Goto | 14 | array_delete.cpp:6:12:6:24 | Constant: (Foo *)... |
| pmcallexpr.cpp:6:6:6:6 | UnmodeledDefinition: f | Goto | 14 | assignexpr.cpp:7:4:7:4 | VariableAddress: definition of c |
| pmcallexpr.cpp:6:6:6:6 | UnmodeledDefinition: f | Goto | 14 | constmemberaccess.cpp:7:5:7:5 | VariableAddress: definition of c |
| pmcallexpr.cpp:6:6:6:6 | UnmodeledDefinition: f | Goto | 14 | constructorinitializer.cpp:7:6:7:6 | VariableAddress: definition of i |
| pmcallexpr.cpp:6:6:6:6 | UnmodeledDefinition: f | Goto | 14 | defconstructornewexpr.cpp:4:2:4:6 | FunctionAddress: new |
| pmcallexpr.cpp:6:6:6:6 | UnmodeledDefinition: f | Goto | 14 | defdestructordeleteexpr.cpp:4:5:4:5 | VariableAddress: definition of c |
| pmcallexpr.cpp:6:6:6:6 | UnmodeledDefinition: f | Goto | 14 | deleteexpr.cpp:7:5:7:5 | VariableAddress: definition of c |
| pmcallexpr.cpp:6:6:6:6 | UnmodeledDefinition: f | Goto | 14 | fieldaccess.cpp:7:5:7:5 | VariableAddress: definition of c |
| pmcallexpr.cpp:6:6:6:6 | UnmodeledDefinition: f | Goto | 14 | membercallexpr.cpp:7:5:7:5 | VariableAddress: definition of c |
| pmcallexpr.cpp:6:6:6:6 | UnmodeledDefinition: f | Goto | 14 | membercallexpr_args.cpp:8:6:8:6 | VariableAddress: definition of i |
| pmcallexpr.cpp:6:6:6:6 | UnmodeledDefinition: f | Goto | 14 | newexpr.cpp:7:6:7:6 | VariableAddress: definition of a |
| pmcallexpr.cpp:6:6:6:6 | UnmodeledDefinition: f | Goto | 14 | pmcallexpr.cpp:7:5:7:5 | VariableAddress: definition of c |
| pmcallexpr.cpp:6:6:6:6 | UnmodeledDefinition: f | Goto | 14 | staticmembercallexpr.cpp:7:4:7:4 | VariableAddress: definition of c |
| pmcallexpr.cpp:6:6:6:6 | UnmodeledDefinition: f | Goto | 14 | staticmembercallexpr_args.cpp:8:6:8:6 | VariableAddress: definition of i |
| range_analysis.c:366:10:366:10 | Load: x | Goto | 2 | range_analysis.c:366:10:366:10 | ConditionalBranch: x |
| range_analysis.c:366:10:366:10 | Load: x | Goto | 2 | range_analysis.c:366:10:366:15 | VariableAddress: ... ? ... : ... |
| range_analysis.c:367:10:367:10 | Load: x | Goto | 2 | range_analysis.c:367:10:367:10 | ConditionalBranch: x |
| range_analysis.c:367:10:367:10 | Load: x | Goto | 2 | range_analysis.c:367:10:367:17 | VariableAddress: ... ? ... : ... |
| revsubscriptexpr.c:1:6:1:6 | UnmodeledDefinition: g | Goto | 2 | nonmembercallexpr.c:1:12:1:12 | NoOp: return ... |
| revsubscriptexpr.c:1:6:1:6 | UnmodeledDefinition: g | Goto | 2 | revsubscriptexpr.c:2:9:2:9 | VariableAddress: definition of x |
| staticmembercallexpr.cpp:6:6:6:6 | UnmodeledDefinition: f | Goto | 14 | array_delete.cpp:6:12:6:24 | Constant: (Foo *)... |
| staticmembercallexpr.cpp:6:6:6:6 | UnmodeledDefinition: f | Goto | 14 | assignexpr.cpp:7:4:7:4 | VariableAddress: definition of c |
| staticmembercallexpr.cpp:6:6:6:6 | UnmodeledDefinition: f | Goto | 14 | constmemberaccess.cpp:7:5:7:5 | VariableAddress: definition of c |
| staticmembercallexpr.cpp:6:6:6:6 | UnmodeledDefinition: f | Goto | 14 | constructorinitializer.cpp:7:6:7:6 | VariableAddress: definition of i |
| staticmembercallexpr.cpp:6:6:6:6 | UnmodeledDefinition: f | Goto | 14 | defconstructornewexpr.cpp:4:2:4:6 | FunctionAddress: new |
| staticmembercallexpr.cpp:6:6:6:6 | UnmodeledDefinition: f | Goto | 14 | defdestructordeleteexpr.cpp:4:5:4:5 | VariableAddress: definition of c |
| staticmembercallexpr.cpp:6:6:6:6 | UnmodeledDefinition: f | Goto | 14 | deleteexpr.cpp:7:5:7:5 | VariableAddress: definition of c |
| staticmembercallexpr.cpp:6:6:6:6 | UnmodeledDefinition: f | Goto | 14 | fieldaccess.cpp:7:5:7:5 | VariableAddress: definition of c |
| staticmembercallexpr.cpp:6:6:6:6 | UnmodeledDefinition: f | Goto | 14 | membercallexpr.cpp:7:5:7:5 | VariableAddress: definition of c |
| staticmembercallexpr.cpp:6:6:6:6 | UnmodeledDefinition: f | Goto | 14 | membercallexpr_args.cpp:8:6:8:6 | VariableAddress: definition of i |
| staticmembercallexpr.cpp:6:6:6:6 | UnmodeledDefinition: f | Goto | 14 | newexpr.cpp:7:6:7:6 | VariableAddress: definition of a |
| staticmembercallexpr.cpp:6:6:6:6 | UnmodeledDefinition: f | Goto | 14 | pmcallexpr.cpp:7:5:7:5 | VariableAddress: definition of c |
| staticmembercallexpr.cpp:6:6:6:6 | UnmodeledDefinition: f | Goto | 14 | staticmembercallexpr.cpp:7:4:7:4 | VariableAddress: definition of c |
| staticmembercallexpr.cpp:6:6:6:6 | UnmodeledDefinition: f | Goto | 14 | staticmembercallexpr_args.cpp:8:6:8:6 | VariableAddress: definition of i |
| staticmembercallexpr_args.cpp:7:6:7:6 | UnmodeledDefinition: f | Goto | 14 | array_delete.cpp:6:12:6:24 | Constant: (Foo *)... |
| staticmembercallexpr_args.cpp:7:6:7:6 | UnmodeledDefinition: f | Goto | 14 | assignexpr.cpp:7:4:7:4 | VariableAddress: definition of c |
| staticmembercallexpr_args.cpp:7:6:7:6 | UnmodeledDefinition: f | Goto | 14 | constmemberaccess.cpp:7:5:7:5 | VariableAddress: definition of c |
| staticmembercallexpr_args.cpp:7:6:7:6 | UnmodeledDefinition: f | Goto | 14 | constructorinitializer.cpp:7:6:7:6 | VariableAddress: definition of i |
| staticmembercallexpr_args.cpp:7:6:7:6 | UnmodeledDefinition: f | Goto | 14 | defconstructornewexpr.cpp:4:2:4:6 | FunctionAddress: new |
| staticmembercallexpr_args.cpp:7:6:7:6 | UnmodeledDefinition: f | Goto | 14 | defdestructordeleteexpr.cpp:4:5:4:5 | VariableAddress: definition of c |
| staticmembercallexpr_args.cpp:7:6:7:6 | UnmodeledDefinition: f | Goto | 14 | deleteexpr.cpp:7:5:7:5 | VariableAddress: definition of c |
| staticmembercallexpr_args.cpp:7:6:7:6 | UnmodeledDefinition: f | Goto | 14 | fieldaccess.cpp:7:5:7:5 | VariableAddress: definition of c |
| staticmembercallexpr_args.cpp:7:6:7:6 | UnmodeledDefinition: f | Goto | 14 | membercallexpr.cpp:7:5:7:5 | VariableAddress: definition of c |
| staticmembercallexpr_args.cpp:7:6:7:6 | UnmodeledDefinition: f | Goto | 14 | membercallexpr_args.cpp:8:6:8:6 | VariableAddress: definition of i |
| staticmembercallexpr_args.cpp:7:6:7:6 | UnmodeledDefinition: f | Goto | 14 | newexpr.cpp:7:6:7:6 | VariableAddress: definition of a |
| staticmembercallexpr_args.cpp:7:6:7:6 | UnmodeledDefinition: f | Goto | 14 | pmcallexpr.cpp:7:5:7:5 | VariableAddress: definition of c |
| staticmembercallexpr_args.cpp:7:6:7:6 | UnmodeledDefinition: f | Goto | 14 | staticmembercallexpr.cpp:7:4:7:4 | VariableAddress: definition of c |
| staticmembercallexpr_args.cpp:7:6:7:6 | UnmodeledDefinition: f | Goto | 14 | staticmembercallexpr_args.cpp:8:6:8:6 | VariableAddress: definition of i |
| stream_it.cpp:16:5:16:8 | UnmodeledDefinition: main | Goto | 4 | allocators.cpp:16:8:16:10 | VariableAddress: definition of foo |
| stream_it.cpp:16:5:16:8 | UnmodeledDefinition: main | Goto | 4 | no_dynamic_init.cpp:10:16:10:16 | VariableAddress: definition of m |
| stream_it.cpp:16:5:16:8 | UnmodeledDefinition: main | Goto | 4 | parameterinitializer.cpp:19:5:19:5 | FunctionAddress: call to f |
| stream_it.cpp:16:5:16:8 | UnmodeledDefinition: main | Goto | 4 | stream_it.cpp:18:15:18:16 | VariableAddress: definition of xs |
| switchstmt.c:1:12:1:12 | InitializeParameter: i | Goto | 20 | aggregateinitializer.c:2:6:2:6 | VariableAddress: definition of a |
| switchstmt.c:1:12:1:12 | InitializeParameter: i | Goto | 20 | break_labels.c:3:9:3:14 | VariableAddress: definition of result |
| switchstmt.c:1:12:1:12 | InitializeParameter: i | Goto | 20 | duff.c:3:9:3:9 | VariableAddress: definition of n |
| switchstmt.c:1:12:1:12 | InitializeParameter: i | Goto | 20 | dummyblock.c:2:9:2:9 | Constant: 1 |
| switchstmt.c:1:12:1:12 | InitializeParameter: i | Goto | 20 | emptyblock.c:2:5:3:5 | NoOp: { ... } |
| switchstmt.c:1:12:1:12 | InitializeParameter: i | Goto | 20 | enum.c:6:2:6:10 | VariableAddress: return ... |
| switchstmt.c:1:12:1:12 | InitializeParameter: i | Goto | 20 | exprstmt.c:2:5:2:5 | Constant: 1 |
| switchstmt.c:1:12:1:12 | InitializeParameter: i | Goto | 20 | initializer.c:2:6:2:6 | VariableAddress: definition of a |
| switchstmt.c:1:12:1:12 | InitializeParameter: i | Goto | 20 | landexpr.c:2:6:2:6 | VariableAddress: definition of a |
| switchstmt.c:1:12:1:12 | InitializeParameter: i | Goto | 20 | lorexpr.c:2:6:2:6 | VariableAddress: definition of a |
| switchstmt.c:1:12:1:12 | InitializeParameter: i | Goto | 20 | ltrbinopexpr.c:2:9:2:9 | VariableAddress: definition of i |
| switchstmt.c:1:12:1:12 | InitializeParameter: i | Goto | 20 | nodefaultswitchstmt.c:2:14:2:14 | VariableAddress: i |
| switchstmt.c:1:12:1:12 | InitializeParameter: i | Goto | 20 | nodefaultswitchstmt.c:2:14:2:14 | VariableAddress: x |
| switchstmt.c:1:12:1:12 | InitializeParameter: i | Goto | 20 | nonmembercallexpr.c:4:2:4:2 | FunctionAddress: call to g |
| switchstmt.c:1:12:1:12 | InitializeParameter: i | Goto | 20 | nonmemberfp2callexpr.c:4:2:4:2 | FunctionAddress: call to g |
| switchstmt.c:1:12:1:12 | InitializeParameter: i | Goto | 20 | nonmemberfpcallexpr.c:2:8:2:8 | VariableAddress: definition of g |
| switchstmt.c:1:12:1:12 | InitializeParameter: i | Goto | 20 | questionexpr.c:2:6:2:6 | VariableAddress: definition of a |
| switchstmt.c:1:12:1:12 | InitializeParameter: i | Goto | 20 | subscriptexpr.c:2:9:2:9 | VariableAddress: definition of x |
| switchstmt.c:1:12:1:12 | InitializeParameter: i | Goto | 20 | switchstmt.c:2:14:2:14 | VariableAddress: i |
| switchstmt.c:1:12:1:12 | InitializeParameter: i | Goto | 20 | switchstmt.c:2:14:2:14 | VariableAddress: x |
| switchstmt.c:1:12:1:12 | InitializeParameter: i | Goto | 20 | tinyforstmt.c:3:9:3:9 | NoOp: ; |
| switchstmt.c:1:12:1:12 | InitializeParameter: i | Goto | 20 | unaryopexpr.c:2:9:2:9 | VariableAddress: definition of i |
| switchstmt.c:1:12:1:12 | InitializeParameter: x | Goto | 20 | aggregateinitializer.c:2:6:2:6 | VariableAddress: definition of a |
| switchstmt.c:1:12:1:12 | InitializeParameter: x | Goto | 20 | break_labels.c:3:9:3:14 | VariableAddress: definition of result |
| switchstmt.c:1:12:1:12 | InitializeParameter: x | Goto | 20 | duff.c:3:9:3:9 | VariableAddress: definition of n |
| switchstmt.c:1:12:1:12 | InitializeParameter: x | Goto | 20 | dummyblock.c:2:9:2:9 | Constant: 1 |
| switchstmt.c:1:12:1:12 | InitializeParameter: x | Goto | 20 | emptyblock.c:2:5:3:5 | NoOp: { ... } |
| switchstmt.c:1:12:1:12 | InitializeParameter: x | Goto | 20 | enum.c:6:2:6:10 | VariableAddress: return ... |
| switchstmt.c:1:12:1:12 | InitializeParameter: x | Goto | 20 | exprstmt.c:2:5:2:5 | Constant: 1 |
| switchstmt.c:1:12:1:12 | InitializeParameter: x | Goto | 20 | initializer.c:2:6:2:6 | VariableAddress: definition of a |
| switchstmt.c:1:12:1:12 | InitializeParameter: x | Goto | 20 | landexpr.c:2:6:2:6 | VariableAddress: definition of a |
| switchstmt.c:1:12:1:12 | InitializeParameter: x | Goto | 20 | lorexpr.c:2:6:2:6 | VariableAddress: definition of a |
| switchstmt.c:1:12:1:12 | InitializeParameter: x | Goto | 20 | ltrbinopexpr.c:2:9:2:9 | VariableAddress: definition of i |
| switchstmt.c:1:12:1:12 | InitializeParameter: x | Goto | 20 | nodefaultswitchstmt.c:2:14:2:14 | VariableAddress: i |
| switchstmt.c:1:12:1:12 | InitializeParameter: x | Goto | 20 | nodefaultswitchstmt.c:2:14:2:14 | VariableAddress: x |
| switchstmt.c:1:12:1:12 | InitializeParameter: x | Goto | 20 | nonmembercallexpr.c:4:2:4:2 | FunctionAddress: call to g |
| switchstmt.c:1:12:1:12 | InitializeParameter: x | Goto | 20 | nonmemberfp2callexpr.c:4:2:4:2 | FunctionAddress: call to g |
| switchstmt.c:1:12:1:12 | InitializeParameter: x | Goto | 20 | nonmemberfpcallexpr.c:2:8:2:8 | VariableAddress: definition of g |
| switchstmt.c:1:12:1:12 | InitializeParameter: x | Goto | 20 | questionexpr.c:2:6:2:6 | VariableAddress: definition of a |
| switchstmt.c:1:12:1:12 | InitializeParameter: x | Goto | 20 | subscriptexpr.c:2:9:2:9 | VariableAddress: definition of x |
| switchstmt.c:1:12:1:12 | InitializeParameter: x | Goto | 20 | switchstmt.c:2:14:2:14 | VariableAddress: i |
| switchstmt.c:1:12:1:12 | InitializeParameter: x | Goto | 20 | switchstmt.c:2:14:2:14 | VariableAddress: x |
| switchstmt.c:1:12:1:12 | InitializeParameter: x | Goto | 20 | tinyforstmt.c:3:9:3:9 | NoOp: ; |
| switchstmt.c:1:12:1:12 | InitializeParameter: x | Goto | 20 | unaryopexpr.c:2:9:2:9 | VariableAddress: definition of i |
| whilestmt.c:1:6:1:19 | UnmodeledDefinition: always_false_1 | Goto | 3 | ifelsestmt.c:2:6:2:6 | Constant: 0 |
| whilestmt.c:1:6:1:19 | UnmodeledDefinition: always_false_1 | Goto | 3 | ifstmt.c:2:6:2:6 | Constant: 0 |
| whilestmt.c:1:6:1:19 | UnmodeledDefinition: always_false_1 | Goto | 3 | whilestmt.c:2:9:2:9 | Constant: 0 |
| whilestmt.c:8:6:8:19 | UnmodeledDefinition: always_false_2 | Goto | 3 | ifelsestmt.c:12:6:12:6 | Constant: 0 |
| whilestmt.c:8:6:8:19 | UnmodeledDefinition: always_false_2 | Goto | 3 | ifstmt.c:9:6:9:6 | Constant: 0 |
| whilestmt.c:8:6:8:19 | UnmodeledDefinition: always_false_2 | Goto | 3 | whilestmt.c:9:7:9:10 | VariableAddress: definition of done |
| whilestmt.c:15:6:15:18 | UnmodeledDefinition: always_true_1 | Goto | 4 | dostmt.c:10:5:10:7 | NoOp: label ...: |
| whilestmt.c:15:6:15:18 | UnmodeledDefinition: always_true_1 | Goto | 4 | ifelsestmt.c:20:6:20:6 | Constant: 1 |
| whilestmt.c:15:6:15:18 | UnmodeledDefinition: always_true_1 | Goto | 4 | ifstmt.c:15:6:15:6 | Constant: 1 |
| whilestmt.c:15:6:15:18 | UnmodeledDefinition: always_true_1 | Goto | 4 | whilestmt.c:16:9:16:9 | Constant: 1 |
| whilestmt.c:23:6:23:18 | UnmodeledDefinition: always_true_2 | Goto | 4 | dostmt.c:18:5:18:7 | NoOp: label ...: |
| whilestmt.c:23:6:23:18 | UnmodeledDefinition: always_true_2 | Goto | 4 | ifelsestmt.c:30:6:30:6 | Constant: 1 |
| whilestmt.c:23:6:23:18 | UnmodeledDefinition: always_true_2 | Goto | 4 | ifstmt.c:22:6:22:6 | Constant: 1 |
| whilestmt.c:23:6:23:18 | UnmodeledDefinition: always_true_2 | Goto | 4 | whilestmt.c:24:9:24:9 | Constant: 1 |
| whilestmt.c:32:6:32:18 | UnmodeledDefinition: always_true_3 | Goto | 2 | dostmt.c:27:5:27:7 | NoOp: label ...: |
| whilestmt.c:32:6:32:18 | UnmodeledDefinition: always_true_3 | Goto | 2 | whilestmt.c:33:9:33:9 | Constant: 1 |
unexplainedLoop
| misc.c:91:6:91:33 | gnuConditionalOmittedOperand | misc.c:93:9:93:9 | ConditionalBranch: j |
| misc.c:91:6:91:33 | gnuConditionalOmittedOperand | misc.c:93:9:93:9 | Load: j |
| misc.c:91:6:91:33 | gnuConditionalOmittedOperand | misc.c:93:9:93:9 | VariableAddress: j |
| misc.c:91:6:91:33 | gnuConditionalOmittedOperand | misc.c:94:9:94:10 | Load: sp |
| misc.c:91:6:91:33 | gnuConditionalOmittedOperand | misc.c:94:9:94:10 | VariableAddress: sp |
| misc.c:91:6:91:33 | gnuConditionalOmittedOperand | misc.c:94:13:94:13 | ConditionalBranch: i |
| misc.c:91:6:91:33 | gnuConditionalOmittedOperand | misc.c:94:13:94:13 | FieldAddress: i |
| misc.c:91:6:91:33 | gnuConditionalOmittedOperand | misc.c:94:13:94:13 | Load: i |
| range_analysis.c:355:14:355:27 | test_ternary01 | range_analysis.c:366:10:366:10 | ConditionalBranch: x |
| range_analysis.c:355:14:355:27 | test_ternary01 | range_analysis.c:366:10:366:10 | Load: x |
| range_analysis.c:355:14:355:27 | test_ternary01 | range_analysis.c:366:10:366:10 | VariableAddress: x |
| range_analysis.c:355:14:355:27 | test_ternary01 | range_analysis.c:367:10:367:10 | ConditionalBranch: x |
| range_analysis.c:355:14:355:27 | test_ternary01 | range_analysis.c:367:10:367:10 | Load: x |
| range_analysis.c:355:14:355:27 | test_ternary01 | range_analysis.c:367:10:367:10 | VariableAddress: x |
unnecessaryPhiInstruction
operandAcrossFunctions
instructionWithoutUniqueBlock
containsLoopOfForwardEdges
lostReachability
| misc.c:93:9:93:9 | ConditionalBranch: j |
| misc.c:93:9:93:15 | VariableAddress: ... ? ... : ... |
| misc.c:93:9:93:15 | VariableAddress: ... ? ... : ... |
| misc.c:93:15:93:15 | Constant: 2 |
| misc.c:94:9:94:10 | VariableAddress: sp |
| misc.c:94:9:94:19 | VariableAddress: ... ? ... : ... |
| misc.c:94:9:94:19 | VariableAddress: ... ? ... : ... |
| misc.c:94:13:94:13 | ConditionalBranch: i |
| misc.c:94:19:94:19 | VariableAddress: i |
| range_analysis.c:366:10:366:10 | ConditionalBranch: x |
| range_analysis.c:366:10:366:15 | VariableAddress: ... ? ... : ... |
| range_analysis.c:366:10:366:15 | VariableAddress: ... ? ... : ... |
| range_analysis.c:366:15:366:15 | Constant: (unsigned int)... |
| range_analysis.c:367:10:367:10 | ConditionalBranch: x |
| range_analysis.c:367:10:367:10 | VariableAddress: x |
| range_analysis.c:367:10:367:17 | VariableAddress: ... ? ... : ... |
| range_analysis.c:367:10:367:17 | VariableAddress: ... ? ... : ... |
| range_analysis.c:367:15:367:17 | Constant: (unsigned int)... |
| range_analysis.c:368:10:368:21 | VariableAddress: ... ? ... : ... |
| range_analysis.c:368:19:368:21 | Constant: (unsigned int)... |
| range_analysis.c:369:10:369:36 | VariableAddress: ... ? ... : ... |
| range_analysis.c:369:36:369:36 | Constant: 5 |
| range_analysis.c:370:10:370:38 | VariableAddress: ... ? ... : ... |
| range_analysis.c:370:36:370:38 | Constant: 500 |
| range_analysis.c:371:10:371:39 | VariableAddress: ... ? ... : ... |
| range_analysis.c:371:37:371:39 | Constant: 500 |
backEdgeCountMismatch
useNotDominatedByDefinition
| pointer_to_member.cpp:36:11:36:30 | Unary | Operand 'Unary' is not dominated by its definition in function '$@'. | pointer_to_member.cpp:32:6:32:14 | IR: pmIsConst | void pmIsConst() |
| pointer_to_member.cpp:36:13:36:19 | Address | Operand 'Address' is not dominated by its definition in function '$@'. | pointer_to_member.cpp:32:6:32:14 | IR: pmIsConst | void pmIsConst() |
| pointer_to_member.cpp:36:22:36:28 | Address | Operand 'Address' is not dominated by its definition in function '$@'. | pointer_to_member.cpp:32:6:32:14 | IR: pmIsConst | void pmIsConst() |
| try_catch.cpp:21:13:21:24 | Address | Operand 'Address' is not dominated by its definition in function '$@'. | try_catch.cpp:19:6:19:23 | IR: throw_from_nonstmt | void throw_from_nonstmt(int) |
missingCanonicalLanguageType
multipleCanonicalLanguageTypes
missingIRType
multipleIRTypes
missingCppType<|MERGE_RESOLUTION|>--- conflicted
+++ resolved
@@ -49,22 +49,140 @@
 duplicateOperand
 missingPhiOperand
 missingOperandType
-<<<<<<< HEAD
 duplicateChiOperand
-=======
 sideEffectWithoutPrimary
->>>>>>> d03aecaa
+| allocators.cpp:16:14:16:36 | IndirectMayWriteSideEffect: call to Foo | Side effect instruction missing primary instruction in function $@ | allocators.cpp:14:5:14:8 | IR: main | int main() |
+| allocators.cpp:16:14:16:36 | IndirectMayWriteSideEffect: call to Foo | Side effect instruction missing primary instruction in function $@ | no_dynamic_init.cpp:9:5:9:8 | IR: main | int main() |
+| allocators.cpp:16:14:16:36 | IndirectMayWriteSideEffect: call to Foo | Side effect instruction missing primary instruction in function $@ | parameterinitializer.cpp:18:5:18:8 | IR: main | int main() |
+| allocators.cpp:16:14:16:36 | IndirectMayWriteSideEffect: call to Foo | Side effect instruction missing primary instruction in function $@ | stream_it.cpp:16:5:16:8 | IR: main | int main() |
+| condition_decls.cpp:16:19:16:20 | IndirectMayWriteSideEffect: call to BoxedInt | Side effect instruction missing primary instruction in function $@ | condition_decls.cpp:15:6:15:17 | IR: if_decl_bind | void if_decl_bind(int) |
+| condition_decls.cpp:26:23:26:24 | IndirectMayWriteSideEffect: call to BoxedInt | Side effect instruction missing primary instruction in function $@ | condition_decls.cpp:25:6:25:21 | IR: switch_decl_bind | void switch_decl_bind(int) |
+| condition_decls.cpp:41:22:41:23 | IndirectMayWriteSideEffect: call to BoxedInt | Side effect instruction missing primary instruction in function $@ | condition_decls.cpp:40:6:40:20 | IR: while_decl_bind | void while_decl_bind(int) |
+| condition_decls.cpp:48:22:48:24 | IndirectMayWriteSideEffect: call to BoxedInt | Side effect instruction missing primary instruction in function $@ | condition_decls.cpp:47:6:47:18 | IR: for_decl_bind | void for_decl_bind(int) |
+| condition_decls.cpp:48:34:48:36 | IndirectMayWriteSideEffect: call to BoxedInt | Side effect instruction missing primary instruction in function $@ | condition_decls.cpp:47:6:47:18 | IR: for_decl_bind | void for_decl_bind(int) |
+| condition_decls.cpp:48:52:48:53 | IndirectMayWriteSideEffect: call to BoxedInt | Side effect instruction missing primary instruction in function $@ | condition_decls.cpp:47:6:47:18 | IR: for_decl_bind | void for_decl_bind(int) |
+| conditional_destructors.cpp:30:9:30:13 | IndirectMayWriteSideEffect: call to C1 | Side effect instruction missing primary instruction in function $@ | conditional_destructors.cpp:29:6:29:7 | IR: f1 | void f1() |
+| conditional_destructors.cpp:30:9:30:13 | IndirectMayWriteSideEffect: call to C1 | Side effect instruction missing primary instruction in function $@ | forstmt.cpp:1:6:1:7 | IR: f1 | void f1() |
+| conditional_destructors.cpp:30:18:30:22 | IndirectMayWriteSideEffect: call to C1 | Side effect instruction missing primary instruction in function $@ | conditional_destructors.cpp:29:6:29:7 | IR: f1 | void f1() |
+| conditional_destructors.cpp:30:18:30:22 | IndirectMayWriteSideEffect: call to C1 | Side effect instruction missing primary instruction in function $@ | forstmt.cpp:1:6:1:7 | IR: f1 | void f1() |
+| conditional_destructors.cpp:33:9:33:13 | IndirectMayWriteSideEffect: call to C1 | Side effect instruction missing primary instruction in function $@ | conditional_destructors.cpp:29:6:29:7 | IR: f1 | void f1() |
+| conditional_destructors.cpp:33:9:33:13 | IndirectMayWriteSideEffect: call to C1 | Side effect instruction missing primary instruction in function $@ | forstmt.cpp:1:6:1:7 | IR: f1 | void f1() |
+| conditional_destructors.cpp:33:18:33:22 | IndirectMayWriteSideEffect: call to C1 | Side effect instruction missing primary instruction in function $@ | conditional_destructors.cpp:29:6:29:7 | IR: f1 | void f1() |
+| conditional_destructors.cpp:33:18:33:22 | IndirectMayWriteSideEffect: call to C1 | Side effect instruction missing primary instruction in function $@ | forstmt.cpp:1:6:1:7 | IR: f1 | void f1() |
+| conditional_destructors.cpp:39:9:39:13 | IndirectMayWriteSideEffect: call to C2 | Side effect instruction missing primary instruction in function $@ | conditional_destructors.cpp:38:6:38:7 | IR: f2 | void f2() |
+| conditional_destructors.cpp:39:9:39:13 | IndirectMayWriteSideEffect: call to C2 | Side effect instruction missing primary instruction in function $@ | forstmt.cpp:8:6:8:7 | IR: f2 | void f2() |
+| conditional_destructors.cpp:39:18:39:22 | IndirectMayWriteSideEffect: call to C2 | Side effect instruction missing primary instruction in function $@ | conditional_destructors.cpp:38:6:38:7 | IR: f2 | void f2() |
+| conditional_destructors.cpp:39:18:39:22 | IndirectMayWriteSideEffect: call to C2 | Side effect instruction missing primary instruction in function $@ | forstmt.cpp:8:6:8:7 | IR: f2 | void f2() |
+| conditional_destructors.cpp:42:9:42:13 | IndirectMayWriteSideEffect: call to C2 | Side effect instruction missing primary instruction in function $@ | conditional_destructors.cpp:38:6:38:7 | IR: f2 | void f2() |
+| conditional_destructors.cpp:42:9:42:13 | IndirectMayWriteSideEffect: call to C2 | Side effect instruction missing primary instruction in function $@ | forstmt.cpp:8:6:8:7 | IR: f2 | void f2() |
+| conditional_destructors.cpp:42:18:42:22 | IndirectMayWriteSideEffect: call to C2 | Side effect instruction missing primary instruction in function $@ | conditional_destructors.cpp:38:6:38:7 | IR: f2 | void f2() |
+| conditional_destructors.cpp:42:18:42:22 | IndirectMayWriteSideEffect: call to C2 | Side effect instruction missing primary instruction in function $@ | forstmt.cpp:8:6:8:7 | IR: f2 | void f2() |
+| constructorinitializer.cpp:8:6:8:18 | IndirectMayWriteSideEffect: call to C | Side effect instruction missing primary instruction in function $@ | array_delete.cpp:5:6:5:6 | IR: f | void f() |
+| constructorinitializer.cpp:8:6:8:18 | IndirectMayWriteSideEffect: call to C | Side effect instruction missing primary instruction in function $@ | assignexpr.cpp:6:6:6:6 | IR: f | void f() |
+| constructorinitializer.cpp:8:6:8:18 | IndirectMayWriteSideEffect: call to C | Side effect instruction missing primary instruction in function $@ | constmemberaccess.cpp:6:6:6:6 | IR: f | void f() |
+| constructorinitializer.cpp:8:6:8:18 | IndirectMayWriteSideEffect: call to C | Side effect instruction missing primary instruction in function $@ | constructorinitializer.cpp:6:6:6:6 | IR: f | void f() |
+| constructorinitializer.cpp:8:6:8:18 | IndirectMayWriteSideEffect: call to C | Side effect instruction missing primary instruction in function $@ | defconstructornewexpr.cpp:3:6:3:6 | IR: f | void f() |
+| constructorinitializer.cpp:8:6:8:18 | IndirectMayWriteSideEffect: call to C | Side effect instruction missing primary instruction in function $@ | defdestructordeleteexpr.cpp:3:6:3:6 | IR: f | void f() |
+| constructorinitializer.cpp:8:6:8:18 | IndirectMayWriteSideEffect: call to C | Side effect instruction missing primary instruction in function $@ | deleteexpr.cpp:6:6:6:6 | IR: f | void f() |
+| constructorinitializer.cpp:8:6:8:18 | IndirectMayWriteSideEffect: call to C | Side effect instruction missing primary instruction in function $@ | fieldaccess.cpp:6:6:6:6 | IR: f | void f() |
+| constructorinitializer.cpp:8:6:8:18 | IndirectMayWriteSideEffect: call to C | Side effect instruction missing primary instruction in function $@ | membercallexpr.cpp:6:6:6:6 | IR: f | void f() |
+| constructorinitializer.cpp:8:6:8:18 | IndirectMayWriteSideEffect: call to C | Side effect instruction missing primary instruction in function $@ | membercallexpr_args.cpp:7:6:7:6 | IR: f | void f() |
+| constructorinitializer.cpp:8:6:8:18 | IndirectMayWriteSideEffect: call to C | Side effect instruction missing primary instruction in function $@ | newexpr.cpp:6:6:6:6 | IR: f | void f() |
+| constructorinitializer.cpp:8:6:8:18 | IndirectMayWriteSideEffect: call to C | Side effect instruction missing primary instruction in function $@ | pmcallexpr.cpp:6:6:6:6 | IR: f | void f() |
+| constructorinitializer.cpp:8:6:8:18 | IndirectMayWriteSideEffect: call to C | Side effect instruction missing primary instruction in function $@ | staticmembercallexpr.cpp:6:6:6:6 | IR: f | void f() |
+| constructorinitializer.cpp:8:6:8:18 | IndirectMayWriteSideEffect: call to C | Side effect instruction missing primary instruction in function $@ | staticmembercallexpr_args.cpp:7:6:7:6 | IR: f | void f() |
+| cpp11.cpp:77:19:77:21 | IndirectMayWriteSideEffect: call to Val | Side effect instruction missing primary instruction in function $@ | cpp11.cpp:76:8:76:8 | IR: apply | void lambda::apply<(void lambda::apply2<int(*)(lambda::Val, lambda::Val)>(int(*)(lambda::Val, lambda::Val), lambda::Val, lambda::Val))::(lambda [] type at line 82, col. 17)>(lambda::Val, (void lambda::apply2<int(*)(lambda::Val, lambda::Val)>(int(*)(lambda::Val, lambda::Val), lambda::Val, lambda::Val))::(lambda [] type at line 82, col. 17)) |
+| cpp11.cpp:82:11:82:14 | IndirectMayWriteSideEffect: call to Val | Side effect instruction missing primary instruction in function $@ | cpp11.cpp:81:8:81:8 | IR: apply2 | void lambda::apply2<int(*)(lambda::Val, lambda::Val)>(int(*)(lambda::Val, lambda::Val), lambda::Val, lambda::Val) |
+| cpp11.cpp:82:17:82:55 | IndirectMayWriteSideEffect: call to (constructor) | Side effect instruction missing primary instruction in function $@ | cpp11.cpp:81:8:81:8 | IR: apply2 | void lambda::apply2<int(*)(lambda::Val, lambda::Val)>(int(*)(lambda::Val, lambda::Val), lambda::Val, lambda::Val) |
+| cpp11.cpp:82:45:82:48 | IndirectMayWriteSideEffect: call to Val | Side effect instruction missing primary instruction in function $@ | cpp11.cpp:82:20:82:20 | IR: operator() | void (void lambda::apply2<int(*)(lambda::Val, lambda::Val)>(int(*)(lambda::Val, lambda::Val), lambda::Val, lambda::Val))::(lambda [] type at line 82, col. 17)::operator()(lambda::Val) const |
+| cpp11.cpp:82:51:82:51 | IndirectMayWriteSideEffect: call to Val | Side effect instruction missing primary instruction in function $@ | cpp11.cpp:82:20:82:20 | IR: operator() | void (void lambda::apply2<int(*)(lambda::Val, lambda::Val)>(int(*)(lambda::Val, lambda::Val), lambda::Val, lambda::Val))::(lambda [] type at line 82, col. 17)::operator()(lambda::Val) const |
+| cpp11.cpp:88:25:88:30 | IndirectMayWriteSideEffect: call to Val | Side effect instruction missing primary instruction in function $@ | cpp11.cpp:87:8:87:11 | IR: main | void lambda::main() |
+| cpp11.cpp:88:33:88:38 | IndirectMayWriteSideEffect: call to Val | Side effect instruction missing primary instruction in function $@ | cpp11.cpp:87:8:87:11 | IR: main | void lambda::main() |
+| cpp17.cpp:15:5:15:45 | IndirectMayWriteSideEffect: call to HasTwoArgCtor | Side effect instruction missing primary instruction in function $@ | cpp17.cpp:14:8:14:8 | IR: make | void placement_new::make<placement_new::HasTwoArgCtor, int, int>(placement_new::HasTwoArgCtor*, int&&, int&&) |
+| destructors.cpp:50:9:50:13 | IndirectMayWriteSideEffect: call to C | Side effect instruction missing primary instruction in function $@ | destructors.cpp:49:7:49:7 | IR: f | int cond_destruct::f(int) |
+| destructors.cpp:51:36:51:38 | IndirectMayWriteSideEffect: call to C | Side effect instruction missing primary instruction in function $@ | destructors.cpp:49:7:49:7 | IR: f | int cond_destruct::f(int) |
+| file://:0:0:0:0 | IndirectMayWriteSideEffect: call to C | Side effect instruction missing primary instruction in function $@ | staticlocals.cpp:25:6:25:7 | IR: f2 | void staticlocals::f2() |
+| file://:0:0:0:0 | IndirectMayWriteSideEffect: call to PolymorphicBase | Side effect instruction missing primary instruction in function $@ | ir.cpp:849:6:849:16 | IR: DynamicCast | void DynamicCast() |
+| file://:0:0:0:0 | IndirectMayWriteSideEffect: call to Val | Side effect instruction missing primary instruction in function $@ | cpp11.cpp:81:8:81:8 | IR: apply2 | void lambda::apply2<int(*)(lambda::Val, lambda::Val)>(int(*)(lambda::Val, lambda::Val), lambda::Val, lambda::Val) |
+| ir.cpp:616:12:616:13 | IndirectMayWriteSideEffect: call to String | Side effect instruction missing primary instruction in function $@ | ir.cpp:615:6:615:18 | IR: DeclareObject | void DeclareObject() |
+| ir.cpp:617:15:617:22 | IndirectMayWriteSideEffect: call to String | Side effect instruction missing primary instruction in function $@ | ir.cpp:615:6:615:18 | IR: DeclareObject | void DeclareObject() |
+| ir.cpp:619:16:619:30 | IndirectMayWriteSideEffect: call to String | Side effect instruction missing primary instruction in function $@ | ir.cpp:615:6:615:18 | IR: DeclareObject | void DeclareObject() |
+| ir.cpp:662:9:662:19 | IndirectMayWriteSideEffect: call to String | Side effect instruction missing primary instruction in function $@ | ir.cpp:658:5:658:5 | IR: C | void C::C() |
+| ir.cpp:663:5:663:5 | IndirectMayWriteSideEffect: call to String | Side effect instruction missing primary instruction in function $@ | ir.cpp:658:5:658:5 | IR: C | void C::C() |
+| ir.cpp:731:19:731:47 | IndirectMayWriteSideEffect: call to String | Side effect instruction missing primary instruction in function $@ | ir.cpp:724:6:724:13 | IR: TryCatch | void TryCatch(bool) |
+| ir.cpp:736:5:736:19 | IndirectMayWriteSideEffect: call to String | Side effect instruction missing primary instruction in function $@ | ir.cpp:724:6:724:13 | IR: TryCatch | void TryCatch(bool) |
+| ir.cpp:745:8:745:8 | IndirectMayWriteSideEffect: call to String | Side effect instruction missing primary instruction in function $@ | ir.cpp:745:8:745:8 | IR: Base | void Base::Base(Base const&) |
+| ir.cpp:748:10:748:10 | IndirectMayWriteSideEffect: call to String | Side effect instruction missing primary instruction in function $@ | ir.cpp:748:3:748:6 | IR: Base | void Base::Base() |
+| ir.cpp:757:12:757:12 | IndirectMayWriteSideEffect: call to Base | Side effect instruction missing primary instruction in function $@ | ir.cpp:757:3:757:8 | IR: Middle | void Middle::Middle() |
+| ir.cpp:757:12:757:12 | IndirectMayWriteSideEffect: call to String | Side effect instruction missing primary instruction in function $@ | ir.cpp:757:3:757:8 | IR: Middle | void Middle::Middle() |
+| ir.cpp:766:13:766:13 | IndirectMayWriteSideEffect: call to Middle | Side effect instruction missing primary instruction in function $@ | ir.cpp:766:3:766:9 | IR: Derived | void Derived::Derived() |
+| ir.cpp:766:13:766:13 | IndirectMayWriteSideEffect: call to String | Side effect instruction missing primary instruction in function $@ | ir.cpp:766:3:766:9 | IR: Derived | void Derived::Derived() |
+| ir.cpp:775:15:775:15 | IndirectMayWriteSideEffect: call to Base | Side effect instruction missing primary instruction in function $@ | ir.cpp:775:3:775:11 | IR: MiddleVB1 | void MiddleVB1::MiddleVB1() |
+| ir.cpp:775:15:775:15 | IndirectMayWriteSideEffect: call to String | Side effect instruction missing primary instruction in function $@ | ir.cpp:775:3:775:11 | IR: MiddleVB1 | void MiddleVB1::MiddleVB1() |
+| ir.cpp:784:15:784:15 | IndirectMayWriteSideEffect: call to Base | Side effect instruction missing primary instruction in function $@ | ir.cpp:784:3:784:11 | IR: MiddleVB2 | void MiddleVB2::MiddleVB2() |
+| ir.cpp:784:15:784:15 | IndirectMayWriteSideEffect: call to String | Side effect instruction missing primary instruction in function $@ | ir.cpp:784:3:784:11 | IR: MiddleVB2 | void MiddleVB2::MiddleVB2() |
+| ir.cpp:793:15:793:15 | IndirectMayWriteSideEffect: call to Base | Side effect instruction missing primary instruction in function $@ | ir.cpp:793:3:793:11 | IR: DerivedVB | void DerivedVB::DerivedVB() |
+| ir.cpp:793:15:793:15 | IndirectMayWriteSideEffect: call to MiddleVB1 | Side effect instruction missing primary instruction in function $@ | ir.cpp:793:3:793:11 | IR: DerivedVB | void DerivedVB::DerivedVB() |
+| ir.cpp:793:15:793:15 | IndirectMayWriteSideEffect: call to MiddleVB2 | Side effect instruction missing primary instruction in function $@ | ir.cpp:793:3:793:11 | IR: DerivedVB | void DerivedVB::DerivedVB() |
+| ir.cpp:793:15:793:15 | IndirectMayWriteSideEffect: call to String | Side effect instruction missing primary instruction in function $@ | ir.cpp:793:3:793:11 | IR: DerivedVB | void DerivedVB::DerivedVB() |
+| ir.cpp:800:8:800:8 | IndirectMayWriteSideEffect: call to Base | Side effect instruction missing primary instruction in function $@ | ir.cpp:799:6:799:25 | IR: HierarchyConversions | void HierarchyConversions() |
+| ir.cpp:801:10:801:10 | IndirectMayWriteSideEffect: call to Middle | Side effect instruction missing primary instruction in function $@ | ir.cpp:799:6:799:25 | IR: HierarchyConversions | void HierarchyConversions() |
+| ir.cpp:802:11:802:11 | IndirectMayWriteSideEffect: call to Derived | Side effect instruction missing primary instruction in function $@ | ir.cpp:799:6:799:25 | IR: HierarchyConversions | void HierarchyConversions() |
+| ir.cpp:809:7:809:13 | IndirectMayWriteSideEffect: call to Base | Side effect instruction missing primary instruction in function $@ | ir.cpp:799:6:799:25 | IR: HierarchyConversions | void HierarchyConversions() |
+| ir.cpp:810:7:810:26 | IndirectMayWriteSideEffect: call to Base | Side effect instruction missing primary instruction in function $@ | ir.cpp:799:6:799:25 | IR: HierarchyConversions | void HierarchyConversions() |
+| ir.cpp:823:7:823:13 | IndirectMayWriteSideEffect: call to Base | Side effect instruction missing primary instruction in function $@ | ir.cpp:799:6:799:25 | IR: HierarchyConversions | void HierarchyConversions() |
+| ir.cpp:824:7:824:26 | IndirectMayWriteSideEffect: call to Base | Side effect instruction missing primary instruction in function $@ | ir.cpp:799:6:799:25 | IR: HierarchyConversions | void HierarchyConversions() |
+| ir.cpp:846:8:846:8 | IndirectMayWriteSideEffect: call to PolymorphicBase | Side effect instruction missing primary instruction in function $@ | ir.cpp:846:8:846:8 | IR: PolymorphicDerived | void PolymorphicDerived::PolymorphicDerived() |
+| ir.cpp:851:22:851:22 | IndirectMayWriteSideEffect: call to PolymorphicDerived | Side effect instruction missing primary instruction in function $@ | ir.cpp:849:6:849:16 | IR: DynamicCast | void DynamicCast() |
+| ir.cpp:868:3:868:12 | IndirectMayWriteSideEffect: call to String | Side effect instruction missing primary instruction in function $@ | ir.cpp:867:1:867:14 | IR: String | void String::String() |
+| ir.cpp:944:3:944:14 | IndirectMayWriteSideEffect: call to String | Side effect instruction missing primary instruction in function $@ | ir.cpp:940:6:940:16 | IR: OperatorNew | void OperatorNew() |
+| ir.cpp:945:3:945:27 | IndirectMayWriteSideEffect: call to String | Side effect instruction missing primary instruction in function $@ | ir.cpp:940:6:940:16 | IR: OperatorNew | void OperatorNew() |
+| ms_try_mix.cpp:11:12:11:15 | IndirectMayWriteSideEffect: call to C | Side effect instruction missing primary instruction in function $@ | ms_try_mix.cpp:10:6:10:18 | IR: ms_except_mix | void ms_except_mix(int) |
+| ms_try_mix.cpp:14:16:14:19 | IndirectMayWriteSideEffect: call to C | Side effect instruction missing primary instruction in function $@ | ms_try_mix.cpp:10:6:10:18 | IR: ms_except_mix | void ms_except_mix(int) |
+| ms_try_mix.cpp:18:16:18:19 | IndirectMayWriteSideEffect: call to C | Side effect instruction missing primary instruction in function $@ | ms_try_mix.cpp:10:6:10:18 | IR: ms_except_mix | void ms_except_mix(int) |
+| ms_try_mix.cpp:21:16:21:19 | IndirectMayWriteSideEffect: call to C | Side effect instruction missing primary instruction in function $@ | ms_try_mix.cpp:10:6:10:18 | IR: ms_except_mix | void ms_except_mix(int) |
+| ms_try_mix.cpp:24:12:24:15 | IndirectMayWriteSideEffect: call to C | Side effect instruction missing primary instruction in function $@ | ms_try_mix.cpp:10:6:10:18 | IR: ms_except_mix | void ms_except_mix(int) |
+| ms_try_mix.cpp:28:12:28:15 | IndirectMayWriteSideEffect: call to C | Side effect instruction missing primary instruction in function $@ | ms_try_mix.cpp:27:6:27:19 | IR: ms_finally_mix | void ms_finally_mix(int) |
+| ms_try_mix.cpp:31:16:31:19 | IndirectMayWriteSideEffect: call to C | Side effect instruction missing primary instruction in function $@ | ms_try_mix.cpp:27:6:27:19 | IR: ms_finally_mix | void ms_finally_mix(int) |
+| ms_try_mix.cpp:35:16:35:19 | IndirectMayWriteSideEffect: call to C | Side effect instruction missing primary instruction in function $@ | ms_try_mix.cpp:27:6:27:19 | IR: ms_finally_mix | void ms_finally_mix(int) |
+| ms_try_mix.cpp:38:16:38:19 | IndirectMayWriteSideEffect: call to C | Side effect instruction missing primary instruction in function $@ | ms_try_mix.cpp:27:6:27:19 | IR: ms_finally_mix | void ms_finally_mix(int) |
+| ms_try_mix.cpp:41:12:41:15 | IndirectMayWriteSideEffect: call to C | Side effect instruction missing primary instruction in function $@ | ms_try_mix.cpp:27:6:27:19 | IR: ms_finally_mix | void ms_finally_mix(int) |
+| ms_try_mix.cpp:48:10:48:13 | IndirectMayWriteSideEffect: call to C | Side effect instruction missing primary instruction in function $@ | ms_try_mix.cpp:47:6:47:28 | IR: ms_empty_finally_at_end | void ms_empty_finally_at_end() |
+| newexpr.cpp:8:2:8:20 | IndirectMayWriteSideEffect: call to C | Side effect instruction missing primary instruction in function $@ | array_delete.cpp:5:6:5:6 | IR: f | void f() |
+| newexpr.cpp:8:2:8:20 | IndirectMayWriteSideEffect: call to C | Side effect instruction missing primary instruction in function $@ | assignexpr.cpp:6:6:6:6 | IR: f | void f() |
+| newexpr.cpp:8:2:8:20 | IndirectMayWriteSideEffect: call to C | Side effect instruction missing primary instruction in function $@ | constmemberaccess.cpp:6:6:6:6 | IR: f | void f() |
+| newexpr.cpp:8:2:8:20 | IndirectMayWriteSideEffect: call to C | Side effect instruction missing primary instruction in function $@ | constructorinitializer.cpp:6:6:6:6 | IR: f | void f() |
+| newexpr.cpp:8:2:8:20 | IndirectMayWriteSideEffect: call to C | Side effect instruction missing primary instruction in function $@ | defconstructornewexpr.cpp:3:6:3:6 | IR: f | void f() |
+| newexpr.cpp:8:2:8:20 | IndirectMayWriteSideEffect: call to C | Side effect instruction missing primary instruction in function $@ | defdestructordeleteexpr.cpp:3:6:3:6 | IR: f | void f() |
+| newexpr.cpp:8:2:8:20 | IndirectMayWriteSideEffect: call to C | Side effect instruction missing primary instruction in function $@ | deleteexpr.cpp:6:6:6:6 | IR: f | void f() |
+| newexpr.cpp:8:2:8:20 | IndirectMayWriteSideEffect: call to C | Side effect instruction missing primary instruction in function $@ | fieldaccess.cpp:6:6:6:6 | IR: f | void f() |
+| newexpr.cpp:8:2:8:20 | IndirectMayWriteSideEffect: call to C | Side effect instruction missing primary instruction in function $@ | membercallexpr.cpp:6:6:6:6 | IR: f | void f() |
+| newexpr.cpp:8:2:8:20 | IndirectMayWriteSideEffect: call to C | Side effect instruction missing primary instruction in function $@ | membercallexpr_args.cpp:7:6:7:6 | IR: f | void f() |
+| newexpr.cpp:8:2:8:20 | IndirectMayWriteSideEffect: call to C | Side effect instruction missing primary instruction in function $@ | newexpr.cpp:6:6:6:6 | IR: f | void f() |
+| newexpr.cpp:8:2:8:20 | IndirectMayWriteSideEffect: call to C | Side effect instruction missing primary instruction in function $@ | pmcallexpr.cpp:6:6:6:6 | IR: f | void f() |
+| newexpr.cpp:8:2:8:20 | IndirectMayWriteSideEffect: call to C | Side effect instruction missing primary instruction in function $@ | staticmembercallexpr.cpp:6:6:6:6 | IR: f | void f() |
+| newexpr.cpp:8:2:8:20 | IndirectMayWriteSideEffect: call to C | Side effect instruction missing primary instruction in function $@ | staticmembercallexpr_args.cpp:7:6:7:6 | IR: f | void f() |
+| ops.cpp:26:31:26:53 | IndirectMayWriteSideEffect: call to C_with_constr_destr | Side effect instruction missing primary instruction in function $@ | ops.cpp:18:6:18:14 | IR: f_with_op | void f_with_op(int) |
+| parameterinitializer.cpp:25:5:25:8 | IndirectMayWriteSideEffect: call to c | Side effect instruction missing primary instruction in function $@ | allocators.cpp:14:5:14:8 | IR: main | int main() |
+| parameterinitializer.cpp:25:5:25:8 | IndirectMayWriteSideEffect: call to c | Side effect instruction missing primary instruction in function $@ | no_dynamic_init.cpp:9:5:9:8 | IR: main | int main() |
+| parameterinitializer.cpp:25:5:25:8 | IndirectMayWriteSideEffect: call to c | Side effect instruction missing primary instruction in function $@ | parameterinitializer.cpp:18:5:18:8 | IR: main | int main() |
+| parameterinitializer.cpp:25:5:25:8 | IndirectMayWriteSideEffect: call to c | Side effect instruction missing primary instruction in function $@ | stream_it.cpp:16:5:16:8 | IR: main | int main() |
+| static_init_templates.cpp:31:10:31:11 | IndirectMayWriteSideEffect: call to MyClass | Side effect instruction missing primary instruction in function $@ | static_init_templates.cpp:29:6:29:9 | IR: test | void test() |
+| static_init_templates.cpp:236:7:236:7 | IndirectMayWriteSideEffect: call to MyConstructorClass | Side effect instruction missing primary instruction in function $@ | static_init_templates.cpp:236:7:236:7 | IR: MyDerivedClass | void MyDerivedClass::MyDerivedClass() |
+| static_init_templates.cpp:240:7:240:7 | IndirectMayWriteSideEffect: call to MyConstructorClass | Side effect instruction missing primary instruction in function $@ | static_init_templates.cpp:240:7:240:7 | IR: MyContainingClass | void MyContainingClass::MyContainingClass() |
+| static_init_templates.cpp:249:21:249:23 | IndirectMayWriteSideEffect: call to MyConstructorClass | Side effect instruction missing primary instruction in function $@ | static_init_templates.cpp:246:6:246:17 | IR: testFunction | void testFunction() |
+| static_init_templates.cpp:250:17:250:19 | IndirectMayWriteSideEffect: call to MyDerivedClass | Side effect instruction missing primary instruction in function $@ | static_init_templates.cpp:246:6:246:17 | IR: testFunction | void testFunction() |
+| static_init_templates.cpp:251:20:251:23 | IndirectMayWriteSideEffect: call to MyContainingClass | Side effect instruction missing primary instruction in function $@ | static_init_templates.cpp:246:6:246:17 | IR: testFunction | void testFunction() |
+| stmt_expr.cpp:13:18:13:19 | IndirectMayWriteSideEffect: call to C | Side effect instruction missing primary instruction in function $@ | stmt_expr.cpp:9:6:9:6 | IR: f | void stmtexpr::f(int) |
+| stmt_expr.cpp:30:20:30:21 | IndirectMayWriteSideEffect: call to C | Side effect instruction missing primary instruction in function $@ | stmt_expr.cpp:21:6:21:6 | IR: g | void stmtexpr::g(int) |
+| try_catch.cpp:7:8:7:8 | IndirectMayWriteSideEffect: call to exception | Side effect instruction missing primary instruction in function $@ | try_catch.cpp:7:8:7:8 | IR: exn1 | void exn1::exn1() |
+| try_catch.cpp:7:8:7:8 | IndirectMayWriteSideEffect: call to exception | Side effect instruction missing primary instruction in function $@ | try_catch.cpp:7:8:7:8 | IR: exn1 | void exn1::exn1(exn1&&) |
+| try_catch.cpp:13:5:13:16 | IndirectMayWriteSideEffect: call to exn1 | Side effect instruction missing primary instruction in function $@ | try_catch.cpp:11:6:11:17 | IR: bypass_catch | void bypass_catch() |
 instructionWithoutSuccessor
 | VacuousDestructorCall.cpp:2:29:2:29 | InitializeParameter: y |
 | VacuousDestructorCall.cpp:3:3:3:3 | VariableAddress: x |
 | VacuousDestructorCall.cpp:4:3:4:3 | Load: y |
-<<<<<<< HEAD
-| assume0.cpp:7:2:7:2 | CallSideEffect: call to f |
-| assume0.cpp:9:11:9:11 | Constant: (bool)... |
 | condition_decls.cpp:16:19:16:20 | IndirectMayWriteSideEffect: call to BoxedInt |
-=======
-| condition_decls.cpp:16:19:16:20 | CallSideEffect: call to BoxedInt |
->>>>>>> d03aecaa
 | condition_decls.cpp:26:19:26:20 | IndirectMayWriteSideEffect: bi |
 | condition_decls.cpp:26:23:26:24 | IndirectMayWriteSideEffect: call to BoxedInt |
 | condition_decls.cpp:41:22:41:23 | IndirectMayWriteSideEffect: call to BoxedInt |
