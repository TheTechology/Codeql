--- conflicted
+++ resolved
@@ -65,26 +65,6 @@
 | logInjectionBad.js:58:17:58:59 | stripAn ... rname)) |
 | logInjectionBad.js:58:27:58:58 | chalk.u ... ername) |
 | logInjectionBad.js:58:50:58:57 | username |
-<<<<<<< HEAD
-| logInjectionBad.js:64:9:64:36 | q |
-| logInjectionBad.js:64:13:64:36 | url.par ... , true) |
-| logInjectionBad.js:64:23:64:29 | req.url |
-| logInjectionBad.js:64:23:64:29 | req.url |
-| logInjectionBad.js:65:9:65:35 | username |
-| logInjectionBad.js:65:20:65:20 | q |
-| logInjectionBad.js:65:20:65:26 | q.query |
-| logInjectionBad.js:65:20:65:35 | q.query.username |
-| logInjectionBad.js:67:15:67:22 | username |
-| logInjectionBad.js:67:15:67:22 | username |
-| logInjectionBad.js:74:30:74:37 | username |
-| logInjectionBad.js:74:30:74:37 | username |
-| logInjectionBad.js:83:26:83:33 | username |
-| logInjectionBad.js:83:26:83:33 | username |
-| logInjectionBad.js:91:26:91:33 | username |
-| logInjectionBad.js:91:26:91:33 | username |
-| logInjectionBad.js:105:37:105:44 | username |
-| logInjectionBad.js:105:37:105:44 | username |
-=======
 | logInjectionBad.js:63:9:63:36 | q |
 | logInjectionBad.js:63:13:63:36 | url.par ... , true) |
 | logInjectionBad.js:63:23:63:29 | req.url |
@@ -96,7 +76,24 @@
 | logInjectionBad.js:66:17:66:43 | prettyj ... ername) |
 | logInjectionBad.js:66:17:66:43 | prettyj ... ername) |
 | logInjectionBad.js:66:35:66:42 | username |
->>>>>>> a02a82ca
+| logInjectionBad.js:72:9:72:36 | q |
+| logInjectionBad.js:72:13:72:36 | url.par ... , true) |
+| logInjectionBad.js:72:23:72:29 | req.url |
+| logInjectionBad.js:72:23:72:29 | req.url |
+| logInjectionBad.js:73:9:73:35 | username |
+| logInjectionBad.js:73:20:73:20 | q |
+| logInjectionBad.js:73:20:73:26 | q.query |
+| logInjectionBad.js:73:20:73:35 | q.query.username |
+| logInjectionBad.js:75:15:75:22 | username |
+| logInjectionBad.js:75:15:75:22 | username |
+| logInjectionBad.js:82:30:82:37 | username |
+| logInjectionBad.js:82:30:82:37 | username |
+| logInjectionBad.js:91:26:91:33 | username |
+| logInjectionBad.js:91:26:91:33 | username |
+| logInjectionBad.js:99:26:99:33 | username |
+| logInjectionBad.js:99:26:99:33 | username |
+| logInjectionBad.js:113:37:113:44 | username |
+| logInjectionBad.js:113:37:113:44 | username |
 edges
 | logInjectionBad.js:19:9:19:36 | q | logInjectionBad.js:20:20:20:20 | q |
 | logInjectionBad.js:19:13:19:36 | url.par ... , true) | logInjectionBad.js:19:9:19:36 | q |
@@ -162,25 +159,6 @@
 | logInjectionBad.js:58:27:58:58 | chalk.u ... ername) | logInjectionBad.js:58:17:58:59 | stripAn ... rname)) |
 | logInjectionBad.js:58:27:58:58 | chalk.u ... ername) | logInjectionBad.js:58:17:58:59 | stripAn ... rname)) |
 | logInjectionBad.js:58:50:58:57 | username | logInjectionBad.js:58:27:58:58 | chalk.u ... ername) |
-<<<<<<< HEAD
-| logInjectionBad.js:64:9:64:36 | q | logInjectionBad.js:65:20:65:20 | q |
-| logInjectionBad.js:64:13:64:36 | url.par ... , true) | logInjectionBad.js:64:9:64:36 | q |
-| logInjectionBad.js:64:23:64:29 | req.url | logInjectionBad.js:64:13:64:36 | url.par ... , true) |
-| logInjectionBad.js:64:23:64:29 | req.url | logInjectionBad.js:64:13:64:36 | url.par ... , true) |
-| logInjectionBad.js:65:9:65:35 | username | logInjectionBad.js:67:15:67:22 | username |
-| logInjectionBad.js:65:9:65:35 | username | logInjectionBad.js:67:15:67:22 | username |
-| logInjectionBad.js:65:9:65:35 | username | logInjectionBad.js:74:30:74:37 | username |
-| logInjectionBad.js:65:9:65:35 | username | logInjectionBad.js:74:30:74:37 | username |
-| logInjectionBad.js:65:9:65:35 | username | logInjectionBad.js:83:26:83:33 | username |
-| logInjectionBad.js:65:9:65:35 | username | logInjectionBad.js:83:26:83:33 | username |
-| logInjectionBad.js:65:9:65:35 | username | logInjectionBad.js:91:26:91:33 | username |
-| logInjectionBad.js:65:9:65:35 | username | logInjectionBad.js:91:26:91:33 | username |
-| logInjectionBad.js:65:9:65:35 | username | logInjectionBad.js:105:37:105:44 | username |
-| logInjectionBad.js:65:9:65:35 | username | logInjectionBad.js:105:37:105:44 | username |
-| logInjectionBad.js:65:20:65:20 | q | logInjectionBad.js:65:20:65:26 | q.query |
-| logInjectionBad.js:65:20:65:26 | q.query | logInjectionBad.js:65:20:65:35 | q.query.username |
-| logInjectionBad.js:65:20:65:35 | q.query.username | logInjectionBad.js:65:9:65:35 | username |
-=======
 | logInjectionBad.js:63:9:63:36 | q | logInjectionBad.js:64:20:64:20 | q |
 | logInjectionBad.js:63:13:63:36 | url.par ... , true) | logInjectionBad.js:63:9:63:36 | q |
 | logInjectionBad.js:63:23:63:29 | req.url | logInjectionBad.js:63:13:63:36 | url.par ... , true) |
@@ -191,7 +169,23 @@
 | logInjectionBad.js:64:20:64:35 | q.query.username | logInjectionBad.js:64:9:64:35 | username |
 | logInjectionBad.js:66:35:66:42 | username | logInjectionBad.js:66:17:66:43 | prettyj ... ername) |
 | logInjectionBad.js:66:35:66:42 | username | logInjectionBad.js:66:17:66:43 | prettyj ... ername) |
->>>>>>> a02a82ca
+| logInjectionBad.js:72:9:72:36 | q | logInjectionBad.js:73:20:73:20 | q |
+| logInjectionBad.js:72:13:72:36 | url.par ... , true) | logInjectionBad.js:72:9:72:36 | q |
+| logInjectionBad.js:72:23:72:29 | req.url | logInjectionBad.js:72:13:72:36 | url.par ... , true) |
+| logInjectionBad.js:72:23:72:29 | req.url | logInjectionBad.js:72:13:72:36 | url.par ... , true) |
+| logInjectionBad.js:73:9:73:35 | username | logInjectionBad.js:75:15:75:22 | username |
+| logInjectionBad.js:73:9:73:35 | username | logInjectionBad.js:75:15:75:22 | username |
+| logInjectionBad.js:73:9:73:35 | username | logInjectionBad.js:82:30:82:37 | username |
+| logInjectionBad.js:73:9:73:35 | username | logInjectionBad.js:82:30:82:37 | username |
+| logInjectionBad.js:73:9:73:35 | username | logInjectionBad.js:91:26:91:33 | username |
+| logInjectionBad.js:73:9:73:35 | username | logInjectionBad.js:91:26:91:33 | username |
+| logInjectionBad.js:73:9:73:35 | username | logInjectionBad.js:99:26:99:33 | username |
+| logInjectionBad.js:73:9:73:35 | username | logInjectionBad.js:99:26:99:33 | username |
+| logInjectionBad.js:73:9:73:35 | username | logInjectionBad.js:113:37:113:44 | username |
+| logInjectionBad.js:73:9:73:35 | username | logInjectionBad.js:113:37:113:44 | username |
+| logInjectionBad.js:73:20:73:20 | q | logInjectionBad.js:73:20:73:26 | q.query |
+| logInjectionBad.js:73:20:73:26 | q.query | logInjectionBad.js:73:20:73:35 | q.query.username |
+| logInjectionBad.js:73:20:73:35 | q.query.username | logInjectionBad.js:73:9:73:35 | username |
 #select
 | logInjectionBad.js:22:18:22:43 | `[INFO] ... rname}` | logInjectionBad.js:19:23:19:29 | req.url | logInjectionBad.js:22:18:22:43 | `[INFO] ... rname}` | $@ flows to log entry. | logInjectionBad.js:19:23:19:29 | req.url | User-provided value |
 | logInjectionBad.js:23:37:23:44 | username | logInjectionBad.js:19:23:19:29 | req.url | logInjectionBad.js:23:37:23:44 | username | $@ flows to log entry. | logInjectionBad.js:19:23:19:29 | req.url | User-provided value |
@@ -208,12 +202,9 @@
 | logInjectionBad.js:56:17:56:55 | kleur.b ... ername) | logInjectionBad.js:46:23:46:29 | req.url | logInjectionBad.js:56:17:56:55 | kleur.b ... ername) | $@ flows to log entry. | logInjectionBad.js:46:23:46:29 | req.url | User-provided value |
 | logInjectionBad.js:57:17:57:48 | chalk.u ... ername) | logInjectionBad.js:46:23:46:29 | req.url | logInjectionBad.js:57:17:57:48 | chalk.u ... ername) | $@ flows to log entry. | logInjectionBad.js:46:23:46:29 | req.url | User-provided value |
 | logInjectionBad.js:58:17:58:59 | stripAn ... rname)) | logInjectionBad.js:46:23:46:29 | req.url | logInjectionBad.js:58:17:58:59 | stripAn ... rname)) | $@ flows to log entry. | logInjectionBad.js:46:23:46:29 | req.url | User-provided value |
-<<<<<<< HEAD
-| logInjectionBad.js:67:15:67:22 | username | logInjectionBad.js:64:23:64:29 | req.url | logInjectionBad.js:67:15:67:22 | username | $@ flows to log entry. | logInjectionBad.js:64:23:64:29 | req.url | User-provided value |
-| logInjectionBad.js:74:30:74:37 | username | logInjectionBad.js:64:23:64:29 | req.url | logInjectionBad.js:74:30:74:37 | username | $@ flows to log entry. | logInjectionBad.js:64:23:64:29 | req.url | User-provided value |
-| logInjectionBad.js:83:26:83:33 | username | logInjectionBad.js:64:23:64:29 | req.url | logInjectionBad.js:83:26:83:33 | username | $@ flows to log entry. | logInjectionBad.js:64:23:64:29 | req.url | User-provided value |
-| logInjectionBad.js:91:26:91:33 | username | logInjectionBad.js:64:23:64:29 | req.url | logInjectionBad.js:91:26:91:33 | username | $@ flows to log entry. | logInjectionBad.js:64:23:64:29 | req.url | User-provided value |
-| logInjectionBad.js:105:37:105:44 | username | logInjectionBad.js:64:23:64:29 | req.url | logInjectionBad.js:105:37:105:44 | username | $@ flows to log entry. | logInjectionBad.js:64:23:64:29 | req.url | User-provided value |
-=======
 | logInjectionBad.js:66:17:66:43 | prettyj ... ername) | logInjectionBad.js:63:23:63:29 | req.url | logInjectionBad.js:66:17:66:43 | prettyj ... ername) | $@ flows to log entry. | logInjectionBad.js:63:23:63:29 | req.url | User-provided value |
->>>>>>> a02a82ca
+| logInjectionBad.js:75:15:75:22 | username | logInjectionBad.js:72:23:72:29 | req.url | logInjectionBad.js:75:15:75:22 | username | $@ flows to log entry. | logInjectionBad.js:72:23:72:29 | req.url | User-provided value |
+| logInjectionBad.js:82:30:82:37 | username | logInjectionBad.js:72:23:72:29 | req.url | logInjectionBad.js:82:30:82:37 | username | $@ flows to log entry. | logInjectionBad.js:72:23:72:29 | req.url | User-provided value |
+| logInjectionBad.js:91:26:91:33 | username | logInjectionBad.js:72:23:72:29 | req.url | logInjectionBad.js:91:26:91:33 | username | $@ flows to log entry. | logInjectionBad.js:72:23:72:29 | req.url | User-provided value |
+| logInjectionBad.js:99:26:99:33 | username | logInjectionBad.js:72:23:72:29 | req.url | logInjectionBad.js:99:26:99:33 | username | $@ flows to log entry. | logInjectionBad.js:72:23:72:29 | req.url | User-provided value |
+| logInjectionBad.js:113:37:113:44 | username | logInjectionBad.js:72:23:72:29 | req.url | logInjectionBad.js:113:37:113:44 | username | $@ flows to log entry. | logInjectionBad.js:72:23:72:29 | req.url | User-provided value |