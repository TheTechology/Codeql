let express = require('express');
let app = express();

app.get('/', (req, res) => {
    let taint = String(req.query.data);

    let object = {};
    object[taint][taint] = taint; // NOT OK
    object[taint].foo = 'bar'; // NOT OK - may pollute, although attacker has no control over data being injected
    object.baz[taint] = taint; // OK

    mutateObject(object[taint], 'blah');

    unsafeGetProp(object, taint).foo = 'bar'; // NOT OK
    unsafeGetProp(object, 'safe').foo = 'bar'; // OK

    safeGetProp(object, taint).foo = 'bar'; // OK

    let possiblyProto = object[taint] || new Box();
    possiblyProto.m();

    let prototypeLessObject = Object.create(null);
    prototypeLessObject[taint][taint] = taint; // OK

    let directlyMutated = {};
    directlyMutated[taint] = taint; // OK - can't affect Object.prototype

    if (object.hasOwnProperty(taint)) {
        object[taint].foo = 'bar'; // OK
    }
});

function mutateObject(obj, x) {
    obj.foo = x; // NOT OK
    if (obj instanceof Object) {
        obj.foo = x; // OK
    }
    if (obj != null) {
        obj.foo = x; // NOT OK
    }
    if (typeof obj === 'function') {
        obj.foo = x; // OK
    }
    if (typeof obj !== 'function') {
        obj.foo = x; // NOT OK
    }
    if (typeof obj === 'object') {
        obj.foo = x; // NOT OK
    }
    if (typeof obj !== 'object') {
        obj.foo = x; // OK
    }
}

function unsafeGetProp(obj, prop) {
    return obj ? obj[prop] : null;
}

function safeGetProp(obj, prop) {
    if (prop === '__proto__' || prop === 'constructor') {
        return null;
    }
    return obj ? obj[prop] : null;
}

class Box {
    constructor(x) {
        this.x = x;
    }
    m() {
        this.foo = 'bar'; // OK - 'this' won't refer to Object.prototype
    }
}

<<<<<<< HEAD

app.get('/', (req, res) => {
    let taint = String(req.query.data);

    let object = {};
    object[taint][taint] = taint; // NOT OK

    object["" + taint]["" + taint] = taint; // NOT OK

    if (!taint.includes("__proto__")) {
        object[taint][taint] = taint; // OK
    } else {
        object[taint][taint] = taint; // NOT OK
    }
});
=======
app.get('/foo', (req, res) => {
    let obj = {};
    obj[req.query.x.replace('_', '-')].x = 'foo'; // OK
    obj[req.query.x.replace('_', '')].x = 'foo'; // NOT OK
    obj[req.query.x.replace(/_/g, '')].x = 'foo'; // OK
    obj[req.query.x.replace(/_/g, '-')].x = 'foo'; // OK
    obj[req.query.x.replace(/__proto__/g, '')].x = 'foo'; // NOT OK - "__pr__proto__oto__"
    obj[req.query.x.replace('o', '0')].x = 'foo'; // OK
});
>>>>>>> 58f6058a
<|MERGE_RESOLUTION|>--- conflicted
+++ resolved
@@ -72,7 +72,6 @@
     }
 }
 
-<<<<<<< HEAD
 
 app.get('/', (req, res) => {
     let taint = String(req.query.data);
@@ -88,7 +87,7 @@
         object[taint][taint] = taint; // NOT OK
     }
 });
-=======
+
 app.get('/foo', (req, res) => {
     let obj = {};
     obj[req.query.x.replace('_', '-')].x = 'foo'; // OK
@@ -97,5 +96,4 @@
     obj[req.query.x.replace(/_/g, '-')].x = 'foo'; // OK
     obj[req.query.x.replace(/__proto__/g, '')].x = 'foo'; // NOT OK - "__pr__proto__oto__"
     obj[req.query.x.replace('o', '0')].x = 'foo'; // OK
-});
->>>>>>> 58f6058a
+});