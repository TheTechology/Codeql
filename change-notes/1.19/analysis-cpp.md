# Improvements to C/C++ analysis

## General improvements

## New queries

| **Query**                   | **Tags**  | **Purpose**                                                        |
|-----------------------------|-----------|--------------------------------------------------------------------|
<<<<<<< HEAD
| Cast between HRESULT and a Boolean type (`cpp/hresult-boolean-conversion`) | external/cwe/cwe-253 | Finds logic errors caused by mistakenly treating the Windows `HRESULT` type as a Boolean instead of testing it with the appropriate macros. Enabled by default. |
| Setting a DACL to `NULL` in a `SECURITY_DESCRIPTOR` (`cpp/unsafe-dacl-security-descriptor`) | external/cwe/cwe-732 | This query finds code that creates world-writable objects on Windows by setting their DACL to `NULL`. Enabled by default. |
=======
| Cast from char* to wchar_t* | security, external/cwe/cwe-704 | Detects potentially dangerous casts from char* to wchar_t*.  Enabled by default on LGTM. |
>>>>>>> 2a9abcbb

## Changes to existing queries

| **Query**                  | **Expected impact**    | **Change**                                                       |
|----------------------------|------------------------|------------------------------------------------------------------|
| Resource not released in destructor | Fewer false positive results | Placement new is now excluded from the query. |
| Missing return statement (`cpp/missing-return`) | Visible by default | The precision of this query has been increased from 'medium' to 'high', which makes it visible by default in LGTM. It was 'medium' in release 1.17 and 1.18 because it had false positives due to an extractor bug that was fixed in 1.18. |
| Call to memory access function may overflow buffer | More correct results | Array indexing with a negative index is now detected by this query. |
| Suspicious add with sizeof | Fewer false positive results | Arithmetic with void pointers (where allowed) is now excluded from this query. |
| Wrong type of arguments to formatting function | Fewer false positive results | False positive results involving typedefs have been removed.  Expected argument types are determined more accurately, especially for wide string and pointer types.  Custom (non-standard) formatting functions are also identified more accurately. |

## Changes to QL libraries

* Added a hash consing library for structural comparison of expressions.<|MERGE_RESOLUTION|>--- conflicted
+++ resolved
@@ -6,12 +6,9 @@
 
 | **Query**                   | **Tags**  | **Purpose**                                                        |
 |-----------------------------|-----------|--------------------------------------------------------------------|
-<<<<<<< HEAD
 | Cast between HRESULT and a Boolean type (`cpp/hresult-boolean-conversion`) | external/cwe/cwe-253 | Finds logic errors caused by mistakenly treating the Windows `HRESULT` type as a Boolean instead of testing it with the appropriate macros. Enabled by default. |
 | Setting a DACL to `NULL` in a `SECURITY_DESCRIPTOR` (`cpp/unsafe-dacl-security-descriptor`) | external/cwe/cwe-732 | This query finds code that creates world-writable objects on Windows by setting their DACL to `NULL`. Enabled by default. |
-=======
 | Cast from char* to wchar_t* | security, external/cwe/cwe-704 | Detects potentially dangerous casts from char* to wchar_t*.  Enabled by default on LGTM. |
->>>>>>> 2a9abcbb
 
 ## Changes to existing queries
 
