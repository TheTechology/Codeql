--- conflicted
+++ resolved
@@ -36,11 +36,8 @@
 | Incomplete HTML attribute sanitization (`js/incomplete-html-attribute-sanitization`) | security, external/cwe/cwe-20, external/cwe/cwe-079, external/cwe/cwe-116 | Highlights potential XSS vulnerabilities due to incomplete sanitization of HTML meta-characters. Results are shown on LGTM by default. |
 | Unsafe expansion of self-closing HTML tag (`js/unsafe-html-expansion`) | security, external/cwe/cwe-079, external/cwe/cwe-116 | Highlights potential XSS vulnerabilities caused by unsafe expansion of self-closing HTML tags. |
 | Unsafe shell command constructed from library input (`js/shell-command-constructed-from-input`) | correctness, security, external/cwe/cwe-078, external/cwe/cwe-088 | Highlights potential command injections due to a shell command being constructed from library inputs. Results are shown on LGTM by default. |
-<<<<<<< HEAD
 | Creating biased random numbers from a cryptographically secure source (`js/biased-cryptographic-random`) | security, external/cwe/cwe-327 | Highlights mathematical operations on cryptographically secure numbers that can create biased results. Results are shown on LGTM by default. |
-=======
 | Improper code sanitization (`js/bad-code-sanitization`) | security, external/cwe/cwe-094, external/cwe/cwe-079, external/cwe/cwe-116 | Highlights string concatenation where code is constructed without proper sanitization. Results are shown on LGTM by default. |
->>>>>>> 6d6f29eb
 
 ## Changes to existing queries
 
