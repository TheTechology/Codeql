--- conflicted
+++ resolved
@@ -10,12 +10,9 @@
 import semmle.python.security.TaintTracking
 import semmle.python.security.strings.Untrusted
 
-<<<<<<< HEAD
-=======
 /** Abstract taint sink that is potentially vulnerable to malicious shell commands. */
 abstract class CommandSink extends TaintSink { }
 
->>>>>>> b4fbfa02
 private ModuleObject osOrPopenModule() {
     result.getName() = "os" or
     result.getName() = "popen2"
@@ -53,11 +50,7 @@
  * A taint sink that is potentially vulnerable to malicious shell commands.
  * The `vuln` in `subprocess.call(shell=vuln)` and similar calls.
  */
-<<<<<<< HEAD
-class ShellCommand extends TaintSink {
-=======
 class ShellCommand extends CommandSink {
->>>>>>> b4fbfa02
     override string toString() { result = "shell command" }
 
     ShellCommand() {
@@ -96,11 +89,7 @@
  * A taint sink that is potentially vulnerable to malicious shell commands.
  * The `vuln` in `subprocess.call(vuln, ...)` and similar calls.
  */
-<<<<<<< HEAD
-class OsCommandFirstArgument extends TaintSink {
-=======
 class OsCommandFirstArgument extends CommandSink {
->>>>>>> b4fbfa02
     override string toString() { result = "OS command first argument" }
 
     OsCommandFirstArgument() {
@@ -118,8 +107,6 @@
         /* List (or tuple) whose first element is tainted */
         kind instanceof FirstElementKind
     }
-<<<<<<< HEAD
-=======
 }
 
 // -------------------------------------------------------------------------- //
@@ -243,5 +230,4 @@
     override string toString() { result = "FabricV1Commands" }
 
     override predicate sinks(TaintKind kind) { kind instanceof ExternalStringKind }
->>>>>>> b4fbfa02
 }