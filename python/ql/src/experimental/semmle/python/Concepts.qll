/**
 * This version resides in the experimental area and provides a space for
 * external contributors to place new concepts, keeping to our preferred
 * structure while remaining in the experimental area.
 *
 * Provides abstract classes representing generic concepts such as file system
 * access or system command execution, for which individual framework libraries
 * provide concrete subclasses.
 */

private import python
private import semmle.python.dataflow.new.DataFlow
private import semmle.python.dataflow.new.RemoteFlowSources
private import semmle.python.dataflow.new.TaintTracking
private import experimental.semmle.python.Frameworks

<<<<<<< HEAD
=======
/** Provides classes for modeling log related APIs. */
module LogOutput {
  /**
   * A data flow node for log output.
   *
   * Extend this class to model new APIs. If you want to refine existing API models,
   * extend `LogOutput` instead.
   */
  abstract class Range extends DataFlow::Node {
    /**
     * Get the parameter value of the log output function.
     */
    abstract DataFlow::Node getAnInput();
  }
}

/**
 * A data flow node for log output.
 *
 * Extend this class to refine existing API models. If you want to model new APIs,
 * extend `LogOutput::Range` instead.
 */
class LogOutput extends DataFlow::Node {
  LogOutput::Range range;

  LogOutput() { this = range }

  DataFlow::Node getAnInput() { result = range.getAnInput() }
}

/** Provides classes for modeling Regular Expression-related APIs. */
module RegexExecution {
  /**
   * A data-flow node that executes a regular expression.
   *
   * Extend this class to model new APIs. If you want to refine existing API models,
   * extend `RegexExecution` instead.
   */
  abstract class Range extends DataFlow::Node {
    /**
     * Gets the argument containing the executed expression.
     */
    abstract DataFlow::Node getRegexNode();

    /**
     * Gets the library used to execute the regular expression.
     */
    abstract string getRegexModule();
  }
}

/**
 * A data-flow node that executes a regular expression.
 *
 * Extend this class to refine existing API models. If you want to model new APIs,
 * extend `RegexExecution::Range` instead.
 */
class RegexExecution extends DataFlow::Node {
  RegexExecution::Range range;

  RegexExecution() { this = range }

  DataFlow::Node getRegexNode() { result = range.getRegexNode() }

  string getRegexModule() { result = range.getRegexModule() }
}

/** Provides classes for modeling Regular Expression escape-related APIs. */
module RegexEscape {
  /**
   * A data-flow node that escapes a regular expression.
   *
   * Extend this class to model new APIs. If you want to refine existing API models,
   * extend `RegexEscape` instead.
   */
  abstract class Range extends DataFlow::Node {
    /**
     * Gets the argument containing the escaped expression.
     */
    abstract DataFlow::Node getRegexNode();
  }
}

/**
 * A data-flow node that escapes a regular expression.
 *
 * Extend this class to refine existing API models. If you want to model new APIs,
 * extend `RegexEscape::Range` instead.
 */
class RegexEscape extends DataFlow::Node {
  RegexEscape::Range range;

  RegexEscape() { this = range }

  DataFlow::Node getRegexNode() { result = range.getRegexNode() }
}

>>>>>>> 43f7eede
/** Provides classes for modeling LDAP query execution-related APIs. */
module LDAPQuery {
  /**
   * A data-flow node that collects methods executing a LDAP query.
   *
   * Extend this class to model new APIs. If you want to refine existing API models,
   * extend `LDAPQuery` instead.
   */
  abstract class Range extends DataFlow::Node {
    /**
     * Gets the argument containing the executed expression.
     */
    abstract DataFlow::Node getQuery();
  }
}

/**
 * A data-flow node that collect methods executing a LDAP query.
 *
 * Extend this class to refine existing API models. If you want to model new APIs,
 * extend `LDAPQuery::Range` instead.
 */
class LDAPQuery extends DataFlow::Node {
  LDAPQuery::Range range;

  LDAPQuery() { this = range }

  /**
   * Gets the argument containing the executed expression.
   */
  DataFlow::Node getQuery() { result = range.getQuery() }
}

/** Provides classes for modeling LDAP components escape-related APIs. */
module LDAPEscape {
  /**
   * A data-flow node that collects functions escaping LDAP components.
   *
   * Extend this class to model new APIs. If you want to refine existing API models,
   * extend `LDAPEscape` instead.
   */
  abstract class Range extends DataFlow::Node {
    /**
     * Gets the argument containing the escaped expression.
     */
    abstract DataFlow::Node getAnInput();
  }
}

/**
 * A data-flow node that collects functions escaping LDAP components.
 *
 * Extend this class to refine existing API models. If you want to model new APIs,
 * extend `LDAPEscape::Range` instead.
 */
class LDAPEscape extends DataFlow::Node {
  LDAPEscape::Range range;

  LDAPEscape() { this = range }

  /**
   * Gets the argument containing the escaped expression.
   */
  DataFlow::Node getAnInput() { result = range.getAnInput() }
}

/** Provides classes for modeling LDAP bind-related APIs. */
module LDAPBind {
  /**
   * A data-flow node that collects methods binding a LDAP connection.
   *
   * Extend this class to model new APIs. If you want to refine existing API models,
   * extend `LDAPBind` instead.
   */
  abstract class Range extends DataFlow::Node {
    /**
     * Gets the argument containing the binding host.
     */
    abstract DataFlow::Node getHost();

    /**
     * Gets the argument containing the binding expression.
     */
    abstract DataFlow::Node getPassword();

    /**
     * Holds if the binding process use SSL.
     */
    abstract predicate useSSL();
  }
}

/**
 * A data-flow node that collects methods binding a LDAP connection.
 *
 * Extend this class to refine existing API models. If you want to model new APIs,
 * extend `LDAPBind::Range` instead.
 */
class LDAPBind extends DataFlow::Node {
  LDAPBind::Range range;

  LDAPBind() { this = range }

  /**
   * Gets the argument containing the binding host.
   */
  DataFlow::Node getHost() { result = range.getHost() }

  /**
   * Gets the argument containing the binding expression.
   */
  DataFlow::Node getPassword() { result = range.getPassword() }

  /**
   * Holds if the binding process use SSL.
   */
  predicate useSSL() { range.useSSL() }
}

/** Provides classes for modeling SQL sanitization libraries. */
module SQLEscape {
  /**
   * A data-flow node that collects functions that escape SQL statements.
   *
   * Extend this class to model new APIs. If you want to refine existing API models,
   * extend `SQLEscape` instead.
   */
  abstract class Range extends DataFlow::Node {
    /**
     * Gets the argument containing the raw SQL statement.
     */
    abstract DataFlow::Node getAnInput();
  }
}

/**
 * A data-flow node that collects functions escaping SQL statements.
 *
 * Extend this class to refine existing API models. If you want to model new APIs,
 * extend `SQLEscape::Range` instead.
 */
class SQLEscape extends DataFlow::Node {
  SQLEscape::Range range;

  SQLEscape() { this = range }

  /**
   * Gets the argument containing the raw SQL statement.
   */
  DataFlow::Node getAnInput() { result = range.getAnInput() }
}

/** Provides a class for modeling NoSQL execution APIs. */
module NoSQLQuery {
  /**
   * A data-flow node that executes NoSQL queries.
   *
   * Extend this class to model new APIs. If you want to refine existing API models,
   * extend `NoSQLQuery` instead.
   */
  abstract class Range extends DataFlow::Node {
    /** Gets the argument that specifies the NoSQL query to be executed. */
    abstract DataFlow::Node getQuery();
  }
}

/**
 * A data-flow node that executes NoSQL queries.
 *
 * Extend this class to refine existing API models. If you want to model new APIs,
 * extend `NoSQLQuery::Range` instead.
 */
class NoSQLQuery extends DataFlow::Node {
  NoSQLQuery::Range range;

  NoSQLQuery() { this = range }

  /** Gets the argument that specifies the NoSQL query to be executed. */
  DataFlow::Node getQuery() { result = range.getQuery() }
}

/** Provides classes for modeling NoSQL sanitization-related APIs. */
module NoSQLSanitizer {
  /**
   * A data-flow node that collects functions sanitizing NoSQL queries.
   *
   * Extend this class to model new APIs. If you want to refine existing API models,
   * extend `NoSQLSanitizer` instead.
   */
  abstract class Range extends DataFlow::Node {
    /** Gets the argument that specifies the NoSQL query to be sanitized. */
    abstract DataFlow::Node getAnInput();
  }
}

/**
 * A data-flow node that collects functions sanitizing NoSQL queries.
 *
 * Extend this class to model new APIs. If you want to refine existing API models,
 * extend `NoSQLSanitizer::Range` instead.
 */
class NoSQLSanitizer extends DataFlow::Node {
  NoSQLSanitizer::Range range;

  NoSQLSanitizer() { this = range }

  /** Gets the argument that specifies the NoSQL query to be sanitized. */
  DataFlow::Node getAnInput() { result = range.getAnInput() }
}<|MERGE_RESOLUTION|>--- conflicted
+++ resolved
@@ -14,8 +14,6 @@
 private import semmle.python.dataflow.new.TaintTracking
 private import experimental.semmle.python.Frameworks
 
-<<<<<<< HEAD
-=======
 /** Provides classes for modeling log related APIs. */
 module LogOutput {
   /**
@@ -46,74 +44,6 @@
   DataFlow::Node getAnInput() { result = range.getAnInput() }
 }
 
-/** Provides classes for modeling Regular Expression-related APIs. */
-module RegexExecution {
-  /**
-   * A data-flow node that executes a regular expression.
-   *
-   * Extend this class to model new APIs. If you want to refine existing API models,
-   * extend `RegexExecution` instead.
-   */
-  abstract class Range extends DataFlow::Node {
-    /**
-     * Gets the argument containing the executed expression.
-     */
-    abstract DataFlow::Node getRegexNode();
-
-    /**
-     * Gets the library used to execute the regular expression.
-     */
-    abstract string getRegexModule();
-  }
-}
-
-/**
- * A data-flow node that executes a regular expression.
- *
- * Extend this class to refine existing API models. If you want to model new APIs,
- * extend `RegexExecution::Range` instead.
- */
-class RegexExecution extends DataFlow::Node {
-  RegexExecution::Range range;
-
-  RegexExecution() { this = range }
-
-  DataFlow::Node getRegexNode() { result = range.getRegexNode() }
-
-  string getRegexModule() { result = range.getRegexModule() }
-}
-
-/** Provides classes for modeling Regular Expression escape-related APIs. */
-module RegexEscape {
-  /**
-   * A data-flow node that escapes a regular expression.
-   *
-   * Extend this class to model new APIs. If you want to refine existing API models,
-   * extend `RegexEscape` instead.
-   */
-  abstract class Range extends DataFlow::Node {
-    /**
-     * Gets the argument containing the escaped expression.
-     */
-    abstract DataFlow::Node getRegexNode();
-  }
-}
-
-/**
- * A data-flow node that escapes a regular expression.
- *
- * Extend this class to refine existing API models. If you want to model new APIs,
- * extend `RegexEscape::Range` instead.
- */
-class RegexEscape extends DataFlow::Node {
-  RegexEscape::Range range;
-
-  RegexEscape() { this = range }
-
-  DataFlow::Node getRegexNode() { result = range.getRegexNode() }
-}
-
->>>>>>> 43f7eede
 /** Provides classes for modeling LDAP query execution-related APIs. */
 module LDAPQuery {
   /**
