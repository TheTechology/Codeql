fixed.cs:
#    3| [Class] Fixed
#    5|   5: [Method] fixed1
#    5|     -1: [TypeMention] Void
#    6|     4: [BlockStmt] {...}
#    7|       0: [LocalVariableDeclStmt] ... ...;
#    7|         0: [LocalVariableDeclAndInitExpr] Byte[] buffer = ...
#    7|           -1: [TypeMention] Byte[]
#    7|             1: [TypeMention] byte
#    7|           0: [LocalVariableAccess] access to local variable buffer
#    7|           1: [ArrayCreation] array creation of type Byte[]
#    7|             -1: [TypeMention] Byte[]
#    7|               1: [TypeMention] byte
#    7|             0: [IntLiteral] 10
#    9|       1: [FixedStmt] fixed(...) { ... }
#    9|         -1: [LocalVariableDeclAndInitExpr] Byte* pinned_buffer = ...
#    9|           -1: [TypeMention] byte*
#    9|             1: [TypeMention] byte
#    9|           0: [LocalVariableAccess] access to local variable pinned_buffer
#    9|           1: [AddressOfExpr] &...
#    9|             0: [ArrayAccess] access to array element
#    9|               -1: [LocalVariableAccess] access to local variable buffer
#    9|               0: [IntLiteral] 0
#   10|         0: [BlockStmt] {...}
#   11|           0: [LocalVariableDeclStmt] ... ...;
#   11|             0: [LocalVariableDeclAndInitExpr] Byte* t = ...
#   11|               -1: [TypeMention] byte*
#   11|               0: [LocalVariableAccess] access to local variable t
#   11|               1: [LocalVariableAccess] access to local variable pinned_buffer
#   12|           1: [ExprStmt] ...;
#   12|             0: [MethodCall] call to method fixed1
#   15|       2: [FixedStmt] fixed(...) { ... }
#   15|         -1: [LocalVariableDeclAndInitExpr] Byte* pinned_buffer = ...
#   15|           -1: [TypeMention] byte*
#   15|             1: [TypeMention] byte
#   15|           0: [LocalVariableAccess] access to local variable pinned_buffer
#   15|           1: [AddressOfExpr] &...
#   15|             0: [ArrayAccess] access to array element
#   15|               -1: [LocalVariableAccess] access to local variable buffer
#   15|               0: [IntLiteral] 0
#   16|         0: [BlockStmt] {...}
#   19|       3: [FixedStmt] fixed(...) { ... }
#   19|         -1: [LocalVariableDeclAndInitExpr] Byte* pinned_buffer = ...
#   19|           -1: [TypeMention] byte*
#   19|             1: [TypeMention] byte
#   19|           0: [LocalVariableAccess] access to local variable pinned_buffer
#   19|           1: [AddressOfExpr] &...
#   19|             0: [ArrayAccess] access to array element
#   19|               -1: [LocalVariableAccess] access to local variable buffer
#   19|               0: [IntLiteral] 0
#   19|         0: [EmptyStmt] ;
statements.cs:
#    5| [NamespaceDeclaration] namespace ... { ... }
#    7|   1: [Class] Class
#   10|     5: [Method] Main
#   10|       -1: [TypeMention] Void
#   11|       4: [BlockStmt] {...}
#   12|         0: [LabelStmt] block:
#   13|         1: [BlockStmt] {...}
#   14|           0: [BlockStmt] {...}
#   16|           1: [BlockStmt] {...}
#   17|             0: [BlockStmt] {...}
#   23|     6: [Method] MainEmpty
#   23|       -1: [TypeMention] Void
#   24|       4: [BlockStmt] {...}
#   25|         0: [LocalVariableDeclStmt] ... ...;
#   25|           0: [LocalVariableDeclAndInitExpr] Class c = ...
#   25|             -1: [TypeMention] Class
#   25|             0: [LocalVariableAccess] access to local variable c
#   25|             1: [ObjectCreation] object creation of type Class
#   25|               0: [TypeMention] Class
#   26|         1: [EmptyStmt] ;
#   26|         2: [EmptyStmt] ;
#   26|         3: [EmptyStmt] ;
#   27|         4: [IfStmt] if (...) ...
#   27|           0: [BoolLiteral] true
#   27|           1: [EmptyStmt] ;
#   30|     7: [Method] MainLocalVarDecl
#   30|       -1: [TypeMention] Void
#   31|       4: [BlockStmt] {...}
#   32|         0: [LocalVariableDeclStmt] ... ...;
#   32|           0: [LocalVariableDeclExpr] Int32 a
#   32|             0: [TypeMention] int
#   33|         1: [LocalVariableDeclStmt] ... ...;
#   33|           0: [LocalVariableDeclAndInitExpr] Int32 b = ...
#   33|             -1: [TypeMention] int
#   33|             0: [LocalVariableAccess] access to local variable b
#   33|             1: [IntLiteral] 2
#   33|           1: [LocalVariableDeclAndInitExpr] Int32 c = ...
#   33|             -1: [TypeMention] int
#   33|             0: [LocalVariableAccess] access to local variable c
#   33|             1: [IntLiteral] 3
#   34|         2: [ExprStmt] ...;
#   34|           0: [AssignExpr] ... = ...
#   34|             0: [LocalVariableAccess] access to local variable a
#   34|             1: [IntLiteral] 1
#   35|         3: [ExprStmt] ...;
#   35|           0: [MethodCall] call to method WriteLine
#   35|             -1: [TypeAccess] access to type Console
#   35|               0: [TypeMention] Console
#   35|             0: [AddExpr] ... + ...
#   35|               0: [AddExpr] ... + ...
#   35|                 0: [LocalVariableAccess] access to local variable a
#   35|                 1: [LocalVariableAccess] access to local variable b
#   35|               1: [LocalVariableAccess] access to local variable c
#   36|         4: [LocalVariableDeclStmt] ... ...;
#   36|           0: [LocalVariableDeclAndInitExpr] Int32 x = ...
#   36|             -1: [TypeMention] int
#   36|             0: [LocalVariableAccess] access to local variable x
#   36|             1: [IntLiteral] 45
#   37|         5: [LocalVariableDeclStmt] ... ...;
#   37|           0: [LocalVariableDeclAndInitExpr] String y = ...
#   37|             -1: [TypeMention] string
#   37|             0: [LocalVariableAccess] access to local variable y
#   37|             1: [StringLiteral] "test"
#   40|     8: [Method] MainLocalConstDecl
#   40|       -1: [TypeMention] Void
#   41|       4: [BlockStmt] {...}
#   42|         0: [LocalConstantDeclStmt] const ... ...;
#   42|           0: [LocalVariableDeclAndInitExpr] Single pi = ...
#   42|             -1: [TypeMention] float
#   42|             0: [LocalVariableAccess] access to local variable pi
#   42|             1: [FloatLiteral] 3.1415927
#   43|         1: [LocalConstantDeclStmt] const ... ...;
#   43|           0: [LocalVariableDeclAndInitExpr] Int32 r = ...
#   43|             -1: [TypeMention] int
#   43|             0: [LocalVariableAccess] access to local variable r
#   43|             1: [AddExpr] ... + ...
#   43|               0: [IntLiteral] 5
#   43|               1: [IntLiteral] 20
#   44|         2: [ExprStmt] ...;
#   44|           0: [MethodCall] call to method WriteLine
#   44|             -1: [TypeAccess] access to type Console
#   44|               0: [TypeMention] Console
#   44|             0: [MulExpr] ... * ...
#   44|               0: [MulExpr] ... * ...
#   44|                 0: [LocalVariableAccess] access to local variable pi
#   44|                 1: [CastExpr] (...) ...
#   44|                   1: [LocalVariableAccess] access to local variable r
#   44|               1: [CastExpr] (...) ...
#   44|                 1: [LocalVariableAccess] access to local variable r
#   47|     9: [Method] MainExpr
#   47|       -1: [TypeMention] Void
#   48|       4: [BlockStmt] {...}
#   49|         0: [LocalVariableDeclStmt] ... ...;
#   49|           0: [LocalVariableDeclExpr] Int32 i
#   49|             0: [TypeMention] int
#   50|         1: [ExprStmt] ...;
#   50|           0: [AssignExpr] ... = ...
#   50|             0: [LocalVariableAccess] access to local variable i
#   50|             1: [IntLiteral] 123
#   51|         2: [ExprStmt] ...;
#   51|           0: [MethodCall] call to method WriteLine
#   51|             -1: [TypeAccess] access to type Console
#   51|               0: [TypeMention] Console
#   51|             0: [LocalVariableAccess] access to local variable i
#   52|         3: [ExprStmt] ...;
#   52|           0: [PostIncrExpr] ...++
#   52|             0: [LocalVariableAccess] access to local variable i
#   53|         4: [ExprStmt] ...;
#   53|           0: [MethodCall] call to method WriteLine
#   53|             -1: [TypeAccess] access to type Console
#   53|               0: [TypeMention] Console
#   53|             0: [LocalVariableAccess] access to local variable i
#   56|     10: [Method] MainIf
#   56|       -1: [TypeMention] Void
#-----|       2: (Parameters)
#   56|         0: [Parameter] args
#   56|           -1: [TypeMention] String[]
#   56|             1: [TypeMention] string
#   57|       4: [BlockStmt] {...}
#   58|         0: [IfStmt] if (...) ...
#   58|           0: [EQExpr] ... == ...
#   58|             0: [PropertyCall] access to property Length
#   58|               -1: [ParameterAccess] access to parameter args
#   58|             1: [IntLiteral] 0
#   59|           1: [BlockStmt] {...}
#   60|             0: [ExprStmt] ...;
#   60|               0: [MethodCall] call to method WriteLine
#   60|                 -1: [TypeAccess] access to type Console
#   60|                   0: [TypeMention] Console
#   60|                 0: [StringLiteral] "No arguments"
#   63|           2: [BlockStmt] {...}
#   64|             0: [ExprStmt] ...;
#   64|               0: [MethodCall] call to method WriteLine
#   64|                 -1: [TypeAccess] access to type Console
#   64|                   0: [TypeMention] Console
#   64|                 0: [StringLiteral] "One or more arguments"
#   68|     11: [Method] MainSwitch
#   68|       -1: [TypeMention] Void
#-----|       2: (Parameters)
#   68|         0: [Parameter] args
#   68|           -1: [TypeMention] String[]
#   68|             1: [TypeMention] string
#   69|       4: [BlockStmt] {...}
#   70|         0: [LocalVariableDeclStmt] ... ...;
#   70|           0: [LocalVariableDeclAndInitExpr] Int32 n = ...
#   70|             -1: [TypeMention] int
#   70|             0: [LocalVariableAccess] access to local variable n
#   70|             1: [PropertyCall] access to property Length
#   70|               -1: [ParameterAccess] access to parameter args
#   71|         1: [SwitchStmt] switch (...) {...}
#   71|           0: [LocalVariableAccess] access to local variable n
#   73|           0: [ConstCase] case ...:
#   73|             0: [ConstantPatternExpr,IntLiteral] 0
#   74|           1: [ExprStmt] ...;
#   74|             0: [MethodCall] call to method WriteLine
#   74|               -1: [TypeAccess] access to type Console
#   74|                 0: [TypeMention] Console
#   74|               0: [StringLiteral] "No arguments"
#   75|           2: [BreakStmt] break;
#   76|           3: [ConstCase] case ...:
#   76|             0: [ConstantPatternExpr,IntLiteral] 1
#   77|           4: [ExprStmt] ...;
#   77|             0: [MethodCall] call to method WriteLine
#   77|               -1: [TypeAccess] access to type Console
#   77|                 0: [TypeMention] Console
#   77|               0: [StringLiteral] "One argument"
#   78|           5: [BreakStmt] break;
#   79|           6: [DefaultCase] default:
#   80|           7: [ExprStmt] ...;
#   80|             0: [MethodCall] call to method WriteLine
#   80|               -1: [TypeAccess] access to type Console
#   80|                 0: [TypeMention] Console
#   80|               0: [StringLiteral] "{0} arguments"
#   80|               1: [CastExpr] (...) ...
#   80|                 1: [LocalVariableAccess] access to local variable n
#   81|           8: [BreakStmt] break;
#   85|     12: [Method] StringSwitch
#   85|       -1: [TypeMention] int
#-----|       2: (Parameters)
#   85|         0: [Parameter] foo
#   85|           -1: [TypeMention] string
#   86|       4: [BlockStmt] {...}
#   87|         0: [SwitchStmt] switch (...) {...}
#   87|           0: [ParameterAccess] access to parameter foo
#   89|           0: [ConstCase] case ...:
#   89|             0: [ConstantPatternExpr,StringLiteral] "black"
#   90|           1: [ReturnStmt] return ...;
#   90|             0: [IntLiteral] 0
#   91|           2: [ConstCase] case ...:
#   91|             0: [ConstantPatternExpr,StringLiteral] "red"
#   92|           3: [ReturnStmt] return ...;
#   92|             0: [IntLiteral] 1
#   93|           4: [ConstCase] case ...:
#   93|             0: [ConstantPatternExpr,StringLiteral] "green"
#   94|           5: [ReturnStmt] return ...;
#   94|             0: [IntLiteral] 2
#   95|           6: [ConstCase] case ...:
#   95|             0: [ConstantPatternExpr,StringLiteral] "yellow"
#   96|           7: [ReturnStmt] return ...;
#   96|             0: [IntLiteral] 3
#   97|           8: [ConstCase] case ...:
#   97|             0: [ConstantPatternExpr,StringLiteral] "blue"
#   98|           9: [ReturnStmt] return ...;
#   98|             0: [IntLiteral] 4
#   99|           10: [ConstCase] case ...:
#   99|             0: [ConstantPatternExpr,StringLiteral] "magenta"
#  100|           11: [ReturnStmt] return ...;
#  100|             0: [IntLiteral] 5
#  101|           12: [ConstCase] case ...:
#  101|             0: [ConstantPatternExpr,StringLiteral] "cyan"
#  102|           13: [ReturnStmt] return ...;
#  102|             0: [IntLiteral] 6
#  103|           14: [ConstCase] case ...:
#  103|             0: [ConstantPatternExpr,StringLiteral] "grey"
#  104|           15: [ConstCase] case ...:
#  104|             0: [ConstantPatternExpr,StringLiteral] "white"
#  105|           16: [ReturnStmt] return ...;
#  105|             0: [IntLiteral] 7
#  107|         1: [ReturnStmt] return ...;
#  107|           0: [IntLiteral] 7
#  110|     13: [Method] MainWhile
#  110|       -1: [TypeMention] Void
#-----|       2: (Parameters)
#  110|         0: [Parameter] args
#  110|           -1: [TypeMention] String[]
#  110|             1: [TypeMention] string
#  111|       4: [BlockStmt] {...}
#  112|         0: [LocalVariableDeclStmt] ... ...;
#  112|           0: [LocalVariableDeclAndInitExpr] Int32 i = ...
#  112|             -1: [TypeMention] int
#  112|             0: [LocalVariableAccess] access to local variable i
#  112|             1: [IntLiteral] 0
#  113|         1: [WhileStmt] while (...) ...
#  113|           0: [LTExpr] ... < ...
#  113|             0: [LocalVariableAccess] access to local variable i
#  113|             1: [PropertyCall] access to property Length
#  113|               -1: [ParameterAccess] access to parameter args
#  114|           1: [BlockStmt] {...}
#  115|             0: [ExprStmt] ...;
#  115|               0: [MethodCall] call to method WriteLine
#  115|                 -1: [TypeAccess] access to type Console
#  115|                   0: [TypeMention] Console
#  115|                 0: [ArrayAccess] access to array element
#  115|                   -1: [ParameterAccess] access to parameter args
#  115|                   0: [LocalVariableAccess] access to local variable i
#  116|             1: [ExprStmt] ...;
#  116|               0: [PostIncrExpr] ...++
#  116|                 0: [LocalVariableAccess] access to local variable i
#  120|     14: [Method] MainDo
#  120|       -1: [TypeMention] Void
#  121|       4: [BlockStmt] {...}
#  122|         0: [LocalVariableDeclStmt] ... ...;
#  122|           0: [LocalVariableDeclExpr] String s
#  122|             0: [TypeMention] string
#  123|         1: [DoStmt] do ... while (...);
#  127|           0: [NEExpr] ... != ...
#  127|             0: [LocalVariableAccess] access to local variable s
#  127|             1: [NullLiteral] null
#  124|           1: [BlockStmt] {...}
#  125|             0: [ExprStmt] ...;
#  125|               0: [AssignExpr] ... = ...
#  125|                 0: [LocalVariableAccess] access to local variable s
#  125|                 1: [MethodCall] call to method ReadLine
#  125|                   -1: [TypeAccess] access to type Console
#  125|                     0: [TypeMention] Console
#  126|             1: [IfStmt] if (...) ...
#  126|               0: [NEExpr] ... != ...
#  126|                 0: [LocalVariableAccess] access to local variable s
#  126|                 1: [NullLiteral] null
#  126|               1: [ExprStmt] ...;
#  126|                 0: [MethodCall] call to method WriteLine
#  126|                   -1: [TypeAccess] access to type Console
#  126|                     0: [TypeMention] Console
#  126|                   0: [LocalVariableAccess] access to local variable s
#  130|     15: [Method] MainFor
#  130|       -1: [TypeMention] Void
#-----|       2: (Parameters)
#  130|         0: [Parameter] args
#  130|           -1: [TypeMention] String[]
#  130|             1: [TypeMention] string
#  131|       4: [BlockStmt] {...}
#  132|         0: [ForStmt] for (...;...;...) ...
#  132|           -1: [LocalVariableDeclAndInitExpr] Int32 i = ...
#  132|             -1: [TypeMention] int
#  132|             0: [LocalVariableAccess] access to local variable i
#  132|             1: [IntLiteral] 0
#  132|           0: [LTExpr] ... < ...
#  132|             0: [LocalVariableAccess] access to local variable i
#  132|             1: [PropertyCall] access to property Length
#  132|               -1: [ParameterAccess] access to parameter args
#  132|           1: [PostIncrExpr] ...++
#  132|             0: [LocalVariableAccess] access to local variable i
#  133|           2: [BlockStmt] {...}
#  134|             0: [ExprStmt] ...;
#  134|               0: [MethodCall] call to method WriteLine
#  134|                 -1: [TypeAccess] access to type Console
#  134|                   0: [TypeMention] Console
#  134|                 0: [ArrayAccess] access to array element
#  134|                   -1: [ParameterAccess] access to parameter args
#  134|                   0: [LocalVariableAccess] access to local variable i
#  138|     16: [Method] MainForeach
#  138|       -1: [TypeMention] Void
#-----|       2: (Parameters)
#  138|         0: [Parameter] args
#  138|           -1: [TypeMention] String[]
#  138|             1: [TypeMention] string
#  139|       4: [BlockStmt] {...}
#  140|         0: [ForeachStmt] foreach (... ... in ...) ...
#  140|           0: [LocalVariableDeclExpr] String s
#  140|             0: [TypeMention] string
#  140|           1: [ParameterAccess] access to parameter args
#  141|           2: [BlockStmt] {...}
#  142|             0: [ExprStmt] ...;
#  142|               0: [MethodCall] call to method WriteLine
#  142|                 -1: [TypeAccess] access to type Console
#  142|                   0: [TypeMention] Console
#  142|                 0: [LocalVariableAccess] access to local variable s
#  146|     17: [Method] MainBreak
#  146|       -1: [TypeMention] Void
#  147|       4: [BlockStmt] {...}
#  148|         0: [WhileStmt] while (...) ...
#  148|           0: [BoolLiteral] true
#  149|           1: [BlockStmt] {...}
#  150|             0: [LocalVariableDeclStmt] ... ...;
#  150|               0: [LocalVariableDeclAndInitExpr] String s = ...
#  150|                 -1: [TypeMention] string
#  150|                 0: [LocalVariableAccess] access to local variable s
#  150|                 1: [MethodCall] call to method ReadLine
#  150|                   -1: [TypeAccess] access to type Console
#  150|                     0: [TypeMention] Console
#  151|             1: [IfStmt] if (...) ...
#  151|               0: [EQExpr] ... == ...
#  151|                 0: [LocalVariableAccess] access to local variable s
#  151|                 1: [NullLiteral] null
#  151|               1: [BreakStmt] break;
#  152|             2: [ExprStmt] ...;
#  152|               0: [MethodCall] call to method WriteLine
#  152|                 -1: [TypeAccess] access to type Console
#  152|                   0: [TypeMention] Console
#  152|                 0: [LocalVariableAccess] access to local variable s
#  156|     18: [Method] MainContinue
#  156|       -1: [TypeMention] Void
#-----|       2: (Parameters)
#  156|         0: [Parameter] args
#  156|           -1: [TypeMention] String[]
#  156|             1: [TypeMention] string
#  157|       4: [BlockStmt] {...}
#  158|         0: [ForStmt] for (...;...;...) ...
#  158|           -1: [LocalVariableDeclAndInitExpr] Int32 i = ...
#  158|             -1: [TypeMention] int
#  158|             0: [LocalVariableAccess] access to local variable i
#  158|             1: [IntLiteral] 0
#  158|           0: [LTExpr] ... < ...
#  158|             0: [LocalVariableAccess] access to local variable i
#  158|             1: [PropertyCall] access to property Length
#  158|               -1: [ParameterAccess] access to parameter args
#  158|           1: [PostIncrExpr] ...++
#  158|             0: [LocalVariableAccess] access to local variable i
#  159|           2: [BlockStmt] {...}
#  160|             0: [IfStmt] if (...) ...
#  160|               0: [MethodCall] call to method StartsWith
#  160|                 -1: [ArrayAccess] access to array element
#  160|                   -1: [ParameterAccess] access to parameter args
#  160|                   0: [LocalVariableAccess] access to local variable i
#  160|                 0: [StringLiteral] "/"
#  160|               1: [ContinueStmt] continue;
#  161|             1: [ExprStmt] ...;
#  161|               0: [MethodCall] call to method WriteLine
#  161|                 -1: [TypeAccess] access to type Console
#  161|                   0: [TypeMention] Console
#  161|                 0: [ArrayAccess] access to array element
#  161|                   -1: [ParameterAccess] access to parameter args
#  161|                   0: [LocalVariableAccess] access to local variable i
#  165|     19: [Method] MainGoto
#  165|       -1: [TypeMention] Void
#-----|       2: (Parameters)
#  165|         0: [Parameter] args
#  165|           -1: [TypeMention] String[]
#  165|             1: [TypeMention] string
#  166|       4: [BlockStmt] {...}
#  167|         0: [LocalVariableDeclStmt] ... ...;
#  167|           0: [LocalVariableDeclAndInitExpr] Int32 i = ...
#  167|             -1: [TypeMention] int
#  167|             0: [LocalVariableAccess] access to local variable i
#  167|             1: [IntLiteral] 0
#  168|         1: [GotoLabelStmt] goto ...;
#  169|         2: [LabelStmt] loop:
#  169|         3: [ExprStmt] ...;
#  169|           0: [MethodCall] call to method WriteLine
#  169|             -1: [TypeAccess] access to type Console
#  169|               0: [TypeMention] Console
#  169|             0: [ArrayAccess] access to array element
#  169|               -1: [ParameterAccess] access to parameter args
#  169|               0: [PostIncrExpr] ...++
#  169|                 0: [LocalVariableAccess] access to local variable i
#  170|         4: [LabelStmt] check:
#  170|         5: [IfStmt] if (...) ...
#  170|           0: [LTExpr] ... < ...
#  170|             0: [LocalVariableAccess] access to local variable i
#  170|             1: [PropertyCall] access to property Length
#  170|               -1: [ParameterAccess] access to parameter args
#  170|           1: [GotoLabelStmt] goto ...;
#  173|     20: [Method] Add
#  173|       -1: [TypeMention] int
#-----|       2: (Parameters)
#  173|         0: [Parameter] a
#  173|           -1: [TypeMention] int
#  173|         1: [Parameter] b
#  173|           -1: [TypeMention] int
#  174|       4: [BlockStmt] {...}
#  175|         0: [ReturnStmt] return ...;
#  175|           0: [AddExpr] ... + ...
#  175|             0: [ParameterAccess] access to parameter a
#  175|             1: [ParameterAccess] access to parameter b
#  177|     21: [Method] MainReturn
#  177|       -1: [TypeMention] Void
#  178|       4: [BlockStmt] {...}
#  179|         0: [ExprStmt] ...;
#  179|           0: [MethodCall] call to method WriteLine
#  179|             -1: [TypeAccess] access to type Console
#  179|               0: [TypeMention] Console
#  179|             0: [MethodCall] call to method Add
#  179|               0: [IntLiteral] 1
#  179|               1: [IntLiteral] 2
#  180|         1: [ReturnStmt] return ...;
#  183|     22: [Method] Range
<<<<<<< HEAD
#  183|       -1: [TypeMention] IEnumerable<Int32>
=======
#  183|       -1: [TypeMention] IEnumerable<int>
>>>>>>> c9b50f3c
#  183|         1: [TypeMention] int
#-----|       2: (Parameters)
#  183|         0: [Parameter] from
#  183|           -1: [TypeMention] int
#  183|         1: [Parameter] to
#  183|           -1: [TypeMention] int
#  184|       4: [BlockStmt] {...}
#  185|         0: [ForStmt] for (...;...;...) ...
#  185|           -1: [LocalVariableDeclAndInitExpr] Int32 i = ...
#  185|             -1: [TypeMention] int
#  185|             0: [LocalVariableAccess] access to local variable i
#  185|             1: [ParameterAccess] access to parameter from
#  185|           0: [LTExpr] ... < ...
#  185|             0: [LocalVariableAccess] access to local variable i
#  185|             1: [ParameterAccess] access to parameter to
#  185|           1: [PostIncrExpr] ...++
#  185|             0: [LocalVariableAccess] access to local variable i
#  186|           2: [BlockStmt] {...}
#  187|             0: [YieldReturnStmt] yield return ...;
#  187|               0: [LocalVariableAccess] access to local variable i
#  189|         1: [YieldBreakStmt] yield break;
#  191|     23: [Method] MainYield
#  191|       -1: [TypeMention] Void
#  192|       4: [BlockStmt] {...}
#  193|         0: [ForeachStmt] foreach (... ... in ...) ...
#  193|           0: [LocalVariableDeclExpr] Int32 x
#  193|             0: [TypeMention] int
#  193|           1: [MethodCall] call to method Range
#  193|             0: [UnaryMinusExpr] -...
#  193|               0: [IntLiteral] 10
#  193|             1: [IntLiteral] 10
#  194|           2: [BlockStmt] {...}
#  195|             0: [ExprStmt] ...;
#  195|               0: [MethodCall] call to method WriteLine
#  195|                 -1: [TypeAccess] access to type Console
#  195|                   0: [TypeMention] Console
#  195|                 0: [LocalVariableAccess] access to local variable x
#  199|     24: [Method] Divide
#  199|       -1: [TypeMention] double
#-----|       2: (Parameters)
#  199|         0: [Parameter] x
#  199|           -1: [TypeMention] double
#  199|         1: [Parameter] y
#  199|           -1: [TypeMention] double
#  200|       4: [BlockStmt] {...}
#  201|         0: [IfStmt] if (...) ...
#  201|           0: [EQExpr] ... == ...
#  201|             0: [ParameterAccess] access to parameter y
#  201|             1: [CastExpr] (...) ...
#  201|               1: [IntLiteral] 0
#  201|           1: [ThrowStmt] throw ...;
#  201|             0: [ObjectCreation] object creation of type DivideByZeroException
#  201|               0: [TypeMention] DivideByZeroException
#  202|         1: [ReturnStmt] return ...;
#  202|           0: [DivExpr] ... / ...
#  202|             0: [ParameterAccess] access to parameter x
#  202|             1: [ParameterAccess] access to parameter y
#  204|     25: [Method] MainTryThrow
#  204|       -1: [TypeMention] Void
#-----|       2: (Parameters)
#  204|         0: [Parameter] args
#  204|           -1: [TypeMention] String[]
#  204|             1: [TypeMention] string
#  205|       4: [BlockStmt] {...}
#  206|         0: [TryStmt] try {...} ...
#  225|           -1: [BlockStmt] {...}
#  226|             0: [ExprStmt] ...;
#  226|               0: [MethodCall] call to method WriteLine
#  226|                 -1: [TypeAccess] access to type Console
#  226|                   0: [TypeMention] Console
#  226|                 0: [StringLiteral] "Good bye!"
#  207|           0: [BlockStmt] {...}
#  208|             0: [IfStmt] if (...) ...
#  208|               0: [NEExpr] ... != ...
#  208|                 0: [PropertyCall] access to property Length
#  208|                   -1: [ParameterAccess] access to parameter args
#  208|                 1: [IntLiteral] 2
#  209|               1: [BlockStmt] {...}
#  210|                 0: [ThrowStmt] throw ...;
#  210|                   0: [ObjectCreation] object creation of type Exception
#  210|                     -1: [TypeMention] Exception
#  210|                     0: [StringLiteral] "Two numbers required"
#  212|             1: [LocalVariableDeclStmt] ... ...;
#  212|               0: [LocalVariableDeclAndInitExpr] Double x = ...
#  212|                 -1: [TypeMention] double
#  212|                 0: [LocalVariableAccess] access to local variable x
#  212|                 1: [MethodCall] call to method Parse
#  212|                   -1: [TypeAccess] access to type Double
#  212|                     0: [TypeMention] double
#  212|                   0: [ArrayAccess] access to array element
#  212|                     -1: [ParameterAccess] access to parameter args
#  212|                     0: [IntLiteral] 0
#  213|             2: [LocalVariableDeclStmt] ... ...;
#  213|               0: [LocalVariableDeclAndInitExpr] Double y = ...
#  213|                 -1: [TypeMention] double
#  213|                 0: [LocalVariableAccess] access to local variable y
#  213|                 1: [MethodCall] call to method Parse
#  213|                   -1: [TypeAccess] access to type Double
#  213|                     0: [TypeMention] double
#  213|                   0: [ArrayAccess] access to array element
#  213|                     -1: [ParameterAccess] access to parameter args
#  213|                     0: [IntLiteral] 1
#  214|             3: [ExprStmt] ...;
#  214|               0: [MethodCall] call to method WriteLine
#  214|                 -1: [TypeAccess] access to type Console
#  214|                   0: [TypeMention] Console
#  214|                 0: [MethodCall] call to method Divide
#  214|                   0: [LocalVariableAccess] access to local variable x
#  214|                   1: [LocalVariableAccess] access to local variable y
#  216|           1: [SpecificCatchClause] catch (...) {...}
#  216|             0: [LocalVariableDeclExpr] Exception e
#  216|               0: [TypeMention] Exception
#  217|             1: [BlockStmt] {...}
#  218|               0: [ExprStmt] ...;
#  218|                 0: [MethodCall] call to method WriteLine
#  218|                   -1: [TypeAccess] access to type Console
#  218|                     0: [TypeMention] Console
#  218|                   0: [PropertyCall] access to property Message
#  218|                     -1: [LocalVariableAccess] access to local variable e
#  220|           2: [GeneralCatchClause] catch {...}
#  221|             1: [BlockStmt] {...}
#  222|               0: [ExprStmt] ...;
#  222|                 0: [MethodCall] call to method WriteLine
#  222|                   -1: [TypeAccess] access to type Console
#  222|                     0: [TypeMention] Console
#  222|                   0: [StringLiteral] "Exception"
#  230|     26: [Method] MainCheckedUnchecked
#  230|       -1: [TypeMention] Void
#  231|       4: [BlockStmt] {...}
#  232|         0: [LocalVariableDeclStmt] ... ...;
#  232|           0: [LocalVariableDeclAndInitExpr] Int32 i = ...
#  232|             -1: [TypeMention] int
#  232|             0: [LocalVariableAccess] access to local variable i
#  232|             1: [MemberConstantAccess] access to constant MaxValue
#  232|               -1: [TypeAccess] access to type Int32
#  232|                 0: [TypeMention] int
#  233|         1: [CheckedStmt] checked {...}
#  234|           0: [BlockStmt] {...}
#  235|             0: [ExprStmt] ...;
#  235|               0: [MethodCall] call to method WriteLine
#  235|                 -1: [TypeAccess] access to type Console
#  235|                   0: [TypeMention] Console
#  235|                 0: [AddExpr] ... + ...
#  235|                   0: [LocalVariableAccess] access to local variable i
#  235|                   1: [IntLiteral] 1
#  237|         2: [UncheckedStmt] unchecked {...}
#  238|           0: [BlockStmt] {...}
#  239|             0: [ExprStmt] ...;
#  239|               0: [MethodCall] call to method WriteLine
#  239|                 -1: [TypeAccess] access to type Console
#  239|                   0: [TypeMention] Console
#  239|                 0: [AddExpr] ... + ...
#  239|                   0: [LocalVariableAccess] access to local variable i
#  239|                   1: [IntLiteral] 1
#  243|     27: [Class] AccountLock
#  245|       5: [Field] balance
#  245|         -1: [TypeMention] decimal
#  246|       6: [Method] Withdraw
#  246|         -1: [TypeMention] Void
#-----|         2: (Parameters)
#  246|           0: [Parameter] amount
#  246|             -1: [TypeMention] decimal
#  247|         4: [BlockStmt] {...}
#  248|           0: [LockStmt] lock (...) {...}
#  248|             0: [ThisAccess] this access
#  249|             1: [BlockStmt] {...}
#  250|               0: [IfStmt] if (...) ...
#  250|                 0: [GTExpr] ... > ...
#  250|                   0: [ParameterAccess] access to parameter amount
#  250|                   1: [FieldAccess] access to field balance
#  251|                 1: [BlockStmt] {...}
#  252|                   0: [ThrowStmt] throw ...;
#  252|                     0: [ObjectCreation] object creation of type Exception
#  252|                       -1: [TypeMention] Exception
#  252|                       0: [StringLiteral] "Insufficient funds"
#  254|               1: [ExprStmt] ...;
#  254|                 0: [AssignSubExpr] ... -= ...
#  254|                   0: [FieldAccess] access to field balance
#  254|                   1: [ParameterAccess] access to parameter amount
#  259|     28: [Method] MainUsing
#  259|       -1: [TypeMention] Void
#  260|       4: [BlockStmt] {...}
#  261|         0: [UsingBlockStmt] using (...) {...}
#  261|           -1: [LocalVariableDeclAndInitExpr] TextWriter w = ...
#  261|             -1: [TypeMention] TextWriter
#  261|             0: [LocalVariableAccess] access to local variable w
#  261|             1: [MethodCall] call to method CreateText
#  261|               -1: [TypeAccess] access to type File
#  261|                 0: [TypeMention] File
#  261|               0: [StringLiteral] "test.txt"
#  262|           1: [BlockStmt] {...}
#  263|             0: [ExprStmt] ...;
#  263|               0: [MethodCall] call to method WriteLine
#  263|                 -1: [LocalVariableAccess] access to local variable w
#  263|                 0: [StringLiteral] "Line one"
#  264|             1: [ExprStmt] ...;
#  264|               0: [MethodCall] call to method WriteLine
#  264|                 -1: [LocalVariableAccess] access to local variable w
#  264|                 0: [StringLiteral] "Line two"
#  265|             2: [ExprStmt] ...;
#  265|               0: [MethodCall] call to method WriteLine
#  265|                 -1: [LocalVariableAccess] access to local variable w
#  265|                 0: [StringLiteral] "Line three"
#  267|         1: [UsingBlockStmt] using (...) {...}
#  267|           0: [MethodCall] call to method CreateText
#  267|             -1: [TypeAccess] access to type File
#  267|               0: [TypeMention] File
#  267|             0: [StringLiteral] "test.txt"
#  268|           1: [BlockStmt] {...}
#  272|     29: [Method] MainLabeled
#  272|       -1: [TypeMention] Void
#  273|       4: [BlockStmt] {...}
#  274|         0: [GotoLabelStmt] goto ...;
#  275|         1: [LabelStmt] Label:
#  276|         2: [LocalVariableDeclStmt] ... ...;
#  276|           0: [LocalVariableDeclAndInitExpr] Int32 x = ...
#  276|             -1: [TypeMention] int
#  276|             0: [LocalVariableAccess] access to local variable x
#  276|             1: [IntLiteral] 23
#  277|         3: [ExprStmt] ...;
#  277|           0: [AssignExpr] ... = ...
#  277|             0: [LocalVariableAccess] access to local variable x
#  277|             1: [IntLiteral] 9<|MERGE_RESOLUTION|>--- conflicted
+++ resolved
@@ -476,11 +476,7 @@
 #  179|               1: [IntLiteral] 2
 #  180|         1: [ReturnStmt] return ...;
 #  183|     22: [Method] Range
-<<<<<<< HEAD
-#  183|       -1: [TypeMention] IEnumerable<Int32>
-=======
 #  183|       -1: [TypeMention] IEnumerable<int>
->>>>>>> c9b50f3c
 #  183|         1: [TypeMention] int
 #-----|       2: (Parameters)
 #  183|         0: [Parameter] from
