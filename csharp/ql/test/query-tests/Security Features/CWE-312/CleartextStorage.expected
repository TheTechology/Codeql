--- conflicted
+++ resolved
@@ -8,10 +8,7 @@
 | CleartextStorage.cs:72:21:72:33 | access to property Text | semmle.label | access to property Text |
 | CleartextStorage.cs:73:21:73:29 | access to property Text | semmle.label | access to property Text |
 | CleartextStorage.cs:74:21:74:29 | access to property Text | semmle.label | access to property Text |
-<<<<<<< HEAD
-=======
 subpaths
->>>>>>> c9b50f3c
 #select
 | CleartextStorage.cs:13:50:13:59 | access to field accountKey | CleartextStorage.cs:13:50:13:59 | access to field accountKey | CleartextStorage.cs:13:50:13:59 | access to field accountKey | Sensitive data returned by $@ is stored here. | CleartextStorage.cs:13:50:13:59 | access to field accountKey | access to field accountKey |
 | CleartextStorage.cs:14:62:14:74 | call to method GetPassword | CleartextStorage.cs:14:62:14:74 | call to method GetPassword | CleartextStorage.cs:14:62:14:74 | call to method GetPassword | Sensitive data returned by $@ is stored here. | CleartextStorage.cs:14:62:14:74 | call to method GetPassword | call to method GetPassword |
