| ConstantCondition.cs:38:18:38:29 | (...) ... | Expression is always 'null'. |
| ConstantCondition.cs:39:18:39:24 | (...) ... | Expression is never 'null'. |
| ConstantCondition.cs:46:17:46:26 | (...) ... | Expression is always 'null'. |
| ConstantCondition.cs:47:17:47:18 | "" | Expression is never 'null'. |
| ConstantCondition.cs:48:13:48:19 | (...) ... | Expression is never 'null'. |
| ConstantCondition.cs:49:13:49:14 | "" | Expression is never 'null'. |
| ConstantCondition.cs:62:18:62:18 | 2 | Pattern never matches. |
| ConstantCondition.cs:64:18:64:18 | 3 | Pattern always matches. |
| ConstantCondition.cs:75:18:75:20 | access to type Int32 | Pattern never matches. |
| ConstantCondition.cs:95:13:95:13 | _ | Pattern always matches. |
<<<<<<< HEAD
| ConstantCondition.cs:113:13:113:14 | access to parameter b1 | Condition always evaluates to 'true'. |
| ConstantCondition.cs:113:19:113:20 | access to parameter b2 | Condition always evaluates to 'true'. |
=======
| ConstantCondition.cs:114:13:114:14 | access to parameter b1 | Condition always evaluates to 'true'. |
| ConstantCondition.cs:114:19:114:20 | access to parameter b2 | Condition always evaluates to 'true'. |
>>>>>>> c9b50f3c
| ConstantConditionBad.cs:5:16:5:20 | ... > ... | Condition always evaluates to 'false'. |
| ConstantConditionalExpressionCondition.cs:11:22:11:34 | ... == ... | Condition always evaluates to 'true'. |
| ConstantConditionalExpressionCondition.cs:12:21:12:25 | false | Condition always evaluates to 'false'. |
| ConstantConditionalExpressionCondition.cs:13:21:13:30 | ... == ... | Condition always evaluates to 'true'. |
| ConstantForCondition.cs:9:29:9:33 | false | Condition always evaluates to 'false'. |
| ConstantForCondition.cs:11:29:11:34 | ... == ... | Condition always evaluates to 'false'. |
| ConstantIfCondition.cs:11:17:11:29 | ... == ... | Condition always evaluates to 'true'. |
| ConstantIfCondition.cs:14:17:14:21 | false | Condition always evaluates to 'false'. |
| ConstantIfCondition.cs:17:17:17:26 | ... == ... | Condition always evaluates to 'true'. |
| ConstantNullCoalescingLeftHandOperand.cs:11:24:11:34 | access to constant NULL_OBJECT | Expression is never 'null'. |
| ConstantNullCoalescingLeftHandOperand.cs:12:24:12:27 | null | Expression is always 'null'. |
| ConstantWhileCondition.cs:12:20:12:32 | ... == ... | Condition always evaluates to 'true'. |
| ConstantWhileCondition.cs:16:20:16:24 | false | Condition always evaluates to 'false'. |
| ConstantWhileCondition.cs:24:20:24:29 | ... == ... | Condition always evaluates to 'true'. |<|MERGE_RESOLUTION|>--- conflicted
+++ resolved
@@ -8,13 +8,8 @@
 | ConstantCondition.cs:64:18:64:18 | 3 | Pattern always matches. |
 | ConstantCondition.cs:75:18:75:20 | access to type Int32 | Pattern never matches. |
 | ConstantCondition.cs:95:13:95:13 | _ | Pattern always matches. |
-<<<<<<< HEAD
-| ConstantCondition.cs:113:13:113:14 | access to parameter b1 | Condition always evaluates to 'true'. |
-| ConstantCondition.cs:113:19:113:20 | access to parameter b2 | Condition always evaluates to 'true'. |
-=======
 | ConstantCondition.cs:114:13:114:14 | access to parameter b1 | Condition always evaluates to 'true'. |
 | ConstantCondition.cs:114:19:114:20 | access to parameter b2 | Condition always evaluates to 'true'. |
->>>>>>> c9b50f3c
 | ConstantConditionBad.cs:5:16:5:20 | ... > ... | Condition always evaluates to 'false'. |
 | ConstantConditionalExpressionCondition.cs:11:22:11:34 | ... == ... | Condition always evaluates to 'true'. |
 | ConstantConditionalExpressionCondition.cs:12:21:12:25 | false | Condition always evaluates to 'false'. |
