--- conflicted
+++ resolved
@@ -21,13 +21,8 @@
             trapFile.Write(";folder");
         }
 
-<<<<<<< HEAD
-        public static Folder Create(Context cx, DirectoryInfo folder) =>
+        public static Folder Create(Context cx, PathTransformer.ITransformedPath folder) =>
             FolderFactory.Instance.CreateEntity(cx, folder, folder);
-=======
-        public static Folder Create(Context cx, PathTransformer.ITransformedPath folder) =>
-            FolderFactory.Instance.CreateEntity2(cx, folder);
->>>>>>> 83340e2a
 
         public override Microsoft.CodeAnalysis.Location? ReportingLocation => null;
 
