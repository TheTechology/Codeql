﻿using System.IO;
using Xunit;
using Semmle.Util.Logging;
using System.Runtime.InteropServices;

namespace Semmle.Extraction.Tests
{
    struct TransformedPathStub : PathTransformer.ITransformedPath
    {
        readonly string value;
        public TransformedPathStub(string value) => this.value = value;
        public string Value => value;

        public string Extension => throw new System.NotImplementedException();

        public string NameWithoutExtension => throw new System.NotImplementedException();

        public PathTransformer.ITransformedPath ParentDirectory => throw new System.NotImplementedException();

        public string DatabaseId => throw new System.NotImplementedException();

        public PathTransformer.ITransformedPath WithSuffix(string suffix)
        {
            throw new System.NotImplementedException();
        }
    }

    public class Layout
    {
        readonly ILogger Logger = new LoggerMock();

        [Fact]
        public void TestDefaultLayout()
        {
            var layout = new Semmle.Extraction.Layout(null, null, null);
            var project = layout.LookupProjectOrNull(new TransformedPathStub("foo.cs"));

            Assert.NotNull(project);

            // All files are mapped when there's no layout file.
            Assert.True(layout.FileInLayout(new TransformedPathStub("foo.cs")));

            // Test trap filename
            var tmpDir = Path.GetTempPath();
            Directory.SetCurrentDirectory(tmpDir);
            if (RuntimeInformation.IsOSPlatform(OSPlatform.OSX))
            {
                // `Directory.SetCurrentDirectory()` doesn't seem to work on macOS,
                // so disable this test on macOS, for now
                Assert.NotEqual(Directory.GetCurrentDirectory(), tmpDir);
                return;
            }
<<<<<<< HEAD
            var f1 = project!.GetTrapPath(Logger, "foo.cs", TrapWriter.CompressionMode.Gzip);
            var g1 = TrapWriter.NestPaths(Logger, tmpDir, "foo.cs.trap.gz", TrapWriter.InnerPathComputation.ABSOLUTE);
=======
            var f1 = project.GetTrapPath(Logger, new TransformedPathStub("foo.cs"), TrapWriter.CompressionMode.Gzip);
            var g1 = TrapWriter.NestPaths(Logger, tmpDir, "foo.cs.trap.gz");
>>>>>>> 83340e2a
            Assert.Equal(f1, g1);

            // Test trap file generation
            var trapwriterFilename = project.GetTrapPath(Logger, new TransformedPathStub("foo.cs"), TrapWriter.CompressionMode.Gzip);
            using (var trapwriter = project.CreateTrapWriter(Logger, new TransformedPathStub("foo.cs"), false, TrapWriter.CompressionMode.Gzip))
            {
                trapwriter.Emit("1=*");
                Assert.False(File.Exists(trapwriterFilename));
            }
            Assert.True(File.Exists(trapwriterFilename));
            File.Delete(trapwriterFilename);
        }

        [Fact]
        public void TestLayoutFile()
        {
            File.WriteAllLines("layout.txt", new string[]
            {
                "# Section",
                "TRAP_FOLDER=" + Path.GetFullPath("snapshot\\trap"),
                "ODASA_DB=snapshot\\db-csharp",
                "SOURCE_ARCHIVE=" + Path.GetFullPath("snapshot\\archive"),
                "ODASA_BUILD_ERROR_DIR=snapshot\build-errors",
                "-foo.cs",
                "bar.cs",
                "-excluded",
                "excluded/foo.cs",
                "included"
            });

            var layout = new Semmle.Extraction.Layout(null, null, "layout.txt");

            // Test general pattern matching
            Assert.True(layout.FileInLayout(new TransformedPathStub("bar.cs")));
            Assert.False(layout.FileInLayout(new TransformedPathStub("foo.cs")));
            Assert.False(layout.FileInLayout(new TransformedPathStub("goo.cs")));
            Assert.False(layout.FileInLayout(new TransformedPathStub("excluded/bar.cs")));
            Assert.True(layout.FileInLayout(new TransformedPathStub("excluded/foo.cs")));
            Assert.True(layout.FileInLayout(new TransformedPathStub("included/foo.cs")));

            // Test the trap file
<<<<<<< HEAD
            var project = layout.LookupProjectOrNull("bar.cs");
            Assert.NotNull(project);

            var trapwriterFilename = project!.GetTrapPath(Logger, "bar.cs", TrapWriter.CompressionMode.Gzip);
            Assert.Equal(TrapWriter.NestPaths(Logger, Path.GetFullPath("snapshot\\trap"), "bar.cs.trap.gz", TrapWriter.InnerPathComputation.ABSOLUTE),
=======
            var project = layout.LookupProjectOrNull(new TransformedPathStub("bar.cs"));
            var trapwriterFilename = project.GetTrapPath(Logger, new TransformedPathStub("bar.cs"), TrapWriter.CompressionMode.Gzip);
            Assert.Equal(TrapWriter.NestPaths(Logger, Path.GetFullPath("snapshot\\trap"), "bar.cs.trap.gz"),
>>>>>>> 83340e2a
                trapwriterFilename);

            // Test the source archive
            var trapWriter = project.CreateTrapWriter(Logger, new TransformedPathStub("bar.cs"), false, TrapWriter.CompressionMode.Gzip);
            trapWriter.Archive("layout.txt", new TransformedPathStub("layout.txt"), System.Text.Encoding.ASCII);
            var writtenFile = TrapWriter.NestPaths(Logger, Path.GetFullPath("snapshot\\archive"), "layout.txt");
            Assert.True(File.Exists(writtenFile));
            File.Delete("layout.txt");
        }

        [Fact]
        public void TestTrapOverridesLayout()
        {
            // When you specify both a trap file and a layout, use the trap file.
            var layout = new Semmle.Extraction.Layout(Path.GetFullPath("snapshot\\trap"), null, "something.txt");
<<<<<<< HEAD
            Assert.True(layout.FileInLayout("bar.cs"));
            var subProject = layout.LookupProjectOrNull("foo.cs");
            Assert.NotNull(subProject);
            var f1 = subProject!.GetTrapPath(Logger, "foo.cs", TrapWriter.CompressionMode.Gzip);
            var g1 = TrapWriter.NestPaths(Logger, Path.GetFullPath("snapshot\\trap"), "foo.cs.trap.gz", TrapWriter.InnerPathComputation.ABSOLUTE);
=======
            Assert.True(layout.FileInLayout(new TransformedPathStub("bar.cs")));
            var f1 = layout.LookupProjectOrNull(new TransformedPathStub("foo.cs")).GetTrapPath(Logger, new TransformedPathStub("foo.cs"), TrapWriter.CompressionMode.Gzip);
            var g1 = TrapWriter.NestPaths(Logger, Path.GetFullPath("snapshot\\trap"), "foo.cs.trap.gz");
>>>>>>> 83340e2a
            Assert.Equal(f1, g1);
        }

        [Fact]
        public void TestMultipleSections()
        {
            File.WriteAllLines("layout.txt", new string[]
            {
                "# Section 1",
                "TRAP_FOLDER=" + Path.GetFullPath("snapshot\\trap1"),
                "ODASA_DB=snapshot\\db-csharp",
                "SOURCE_ARCHIVE=" + Path.GetFullPath("snapshot\\archive1"),
                "ODASA_BUILD_ERROR_DIR=snapshot\build-errors",
                "foo.cs",
                "# Section 2",
                "TRAP_FOLDER=" + Path.GetFullPath("snapshot\\trap2"),
                "ODASA_DB=snapshot\\db-csharp",
                "SOURCE_ARCHIVE=" + Path.GetFullPath("snapshot\\archive2"),
                "ODASA_BUILD_ERROR_DIR=snapshot\build-errors",
                "bar.cs",
            });

            var layout = new Semmle.Extraction.Layout(null, null, "layout.txt");

            // Use Section 2
<<<<<<< HEAD
            Assert.True(layout.FileInLayout("bar.cs"));
            var subProject = layout.LookupProjectOrNull("bar.cs");
            Assert.NotNull(subProject);
            var f1 = subProject!.GetTrapPath(Logger, "bar.cs", TrapWriter.CompressionMode.Gzip);
            var g1 = TrapWriter.NestPaths(Logger, Path.GetFullPath("snapshot\\trap2"), "bar.cs.trap.gz", TrapWriter.InnerPathComputation.ABSOLUTE);
            Assert.Equal(f1, g1);

            // Use Section 1
            Assert.True(layout.FileInLayout("foo.cs"));
            subProject = layout.LookupProjectOrNull("foo.cs");
            Assert.NotNull(subProject);
            var f2 = subProject!.GetTrapPath(Logger, "foo.cs", TrapWriter.CompressionMode.Gzip);
            var g2 = TrapWriter.NestPaths(Logger, Path.GetFullPath("snapshot\\trap1"), "foo.cs.trap.gz", TrapWriter.InnerPathComputation.ABSOLUTE);
=======
            Assert.True(layout.FileInLayout(new TransformedPathStub("bar.cs")));
            var f1 = layout.LookupProjectOrNull(new TransformedPathStub("bar.cs")).GetTrapPath(Logger, new TransformedPathStub("bar.cs"), TrapWriter.CompressionMode.Gzip);
            var g1 = TrapWriter.NestPaths(Logger, Path.GetFullPath("snapshot\\trap2"), "bar.cs.trap.gz");
            Assert.Equal(f1, g1);

            // Use Section 1
            Assert.True(layout.FileInLayout(new TransformedPathStub("foo.cs")));
            var f2 = layout.LookupProjectOrNull(new TransformedPathStub("foo.cs")).GetTrapPath(Logger, new TransformedPathStub("foo.cs"), TrapWriter.CompressionMode.Gzip);
            var g2 = TrapWriter.NestPaths(Logger, Path.GetFullPath("snapshot\\trap1"), "foo.cs.trap.gz");
>>>>>>> 83340e2a
            Assert.Equal(f2, g2);

            // boo.dll is not in the layout, so use layout from first section.
            Assert.False(layout.FileInLayout(new TransformedPathStub("boo.dll")));
            var f3 = layout.LookupProjectOrDefault(new TransformedPathStub("boo.dll")).GetTrapPath(Logger, new TransformedPathStub("boo.dll"), TrapWriter.CompressionMode.Gzip);
            var g3 = TrapWriter.NestPaths(Logger, Path.GetFullPath("snapshot\\trap1"), "boo.dll.trap.gz");
            Assert.Equal(f3, g3);

            // boo.cs is not in the layout, so return null
            Assert.False(layout.FileInLayout(new TransformedPathStub("boo.cs")));
            Assert.Null(layout.LookupProjectOrNull(new TransformedPathStub("boo.cs")));
        }

        [Fact]
        public void MissingLayout()
        {
            Assert.Throws<Extraction.Layout.InvalidLayoutException>(() =>
               new Semmle.Extraction.Layout(null, null, "nosuchfile.txt"));
        }

        [Fact]
        public void EmptyLayout()
        {
            File.Create("layout.txt").Close();
            Assert.Throws<Extraction.Layout.InvalidLayoutException>(() =>
                new Semmle.Extraction.Layout(null, null, "layout.txt"));
        }

        [Fact]
        public void InvalidLayout()
        {
            File.WriteAllLines("layout.txt", new string[]
            {
                "# Section 1"
            });

            Assert.Throws<Extraction.Layout.InvalidLayoutException>(() =>
                new Semmle.Extraction.Layout(null, null, "layout.txt"));
        }

        class LoggerMock : ILogger
        {
            public void Dispose() { }

            public void Log(Severity s, string text) { }

            public void Log(Severity s, string text, params object[] args) { }
        }
    }

    static class TrapWriterTestExtensions
    {
        public static void Emit(this TrapWriter trapFile, string s)
        {
            trapFile.Emit(new StringTrapEmitter(s));
        }

        class StringTrapEmitter : ITrapEmitter
        {
            readonly string Content;
            public StringTrapEmitter(string content)
            {
                Content = content;
            }

            public void EmitTrap(TextWriter trapFile)
            {
                trapFile.Write(Content);
            }
        }
    }
}<|MERGE_RESOLUTION|>--- conflicted
+++ resolved
@@ -1,4 +1,4 @@
-﻿using System.IO;
+using System.IO;
 using Xunit;
 using Semmle.Util.Logging;
 using System.Runtime.InteropServices;
@@ -50,13 +50,8 @@
                 Assert.NotEqual(Directory.GetCurrentDirectory(), tmpDir);
                 return;
             }
-<<<<<<< HEAD
-            var f1 = project!.GetTrapPath(Logger, "foo.cs", TrapWriter.CompressionMode.Gzip);
-            var g1 = TrapWriter.NestPaths(Logger, tmpDir, "foo.cs.trap.gz", TrapWriter.InnerPathComputation.ABSOLUTE);
-=======
-            var f1 = project.GetTrapPath(Logger, new TransformedPathStub("foo.cs"), TrapWriter.CompressionMode.Gzip);
+            var f1 = project!.GetTrapPath(Logger, new TransformedPathStub("foo.cs"), TrapWriter.CompressionMode.Gzip);
             var g1 = TrapWriter.NestPaths(Logger, tmpDir, "foo.cs.trap.gz");
->>>>>>> 83340e2a
             Assert.Equal(f1, g1);
 
             // Test trap file generation
@@ -98,17 +93,10 @@
             Assert.True(layout.FileInLayout(new TransformedPathStub("included/foo.cs")));
 
             // Test the trap file
-<<<<<<< HEAD
-            var project = layout.LookupProjectOrNull("bar.cs");
+            var project = layout.LookupProjectOrNull(new TransformedPathStub("bar.cs"));
             Assert.NotNull(project);
-
-            var trapwriterFilename = project!.GetTrapPath(Logger, "bar.cs", TrapWriter.CompressionMode.Gzip);
-            Assert.Equal(TrapWriter.NestPaths(Logger, Path.GetFullPath("snapshot\\trap"), "bar.cs.trap.gz", TrapWriter.InnerPathComputation.ABSOLUTE),
-=======
-            var project = layout.LookupProjectOrNull(new TransformedPathStub("bar.cs"));
-            var trapwriterFilename = project.GetTrapPath(Logger, new TransformedPathStub("bar.cs"), TrapWriter.CompressionMode.Gzip);
+            var trapwriterFilename = project!.GetTrapPath(Logger, new TransformedPathStub("bar.cs"), TrapWriter.CompressionMode.Gzip);
             Assert.Equal(TrapWriter.NestPaths(Logger, Path.GetFullPath("snapshot\\trap"), "bar.cs.trap.gz"),
->>>>>>> 83340e2a
                 trapwriterFilename);
 
             // Test the source archive
@@ -124,17 +112,11 @@
         {
             // When you specify both a trap file and a layout, use the trap file.
             var layout = new Semmle.Extraction.Layout(Path.GetFullPath("snapshot\\trap"), null, "something.txt");
-<<<<<<< HEAD
-            Assert.True(layout.FileInLayout("bar.cs"));
-            var subProject = layout.LookupProjectOrNull("foo.cs");
+            Assert.True(layout.FileInLayout(new TransformedPathStub("bar.cs")));
+            var subProject = layout.LookupProjectOrNull(new TransformedPathStub("foo.cs"));
             Assert.NotNull(subProject);
-            var f1 = subProject!.GetTrapPath(Logger, "foo.cs", TrapWriter.CompressionMode.Gzip);
-            var g1 = TrapWriter.NestPaths(Logger, Path.GetFullPath("snapshot\\trap"), "foo.cs.trap.gz", TrapWriter.InnerPathComputation.ABSOLUTE);
-=======
-            Assert.True(layout.FileInLayout(new TransformedPathStub("bar.cs")));
-            var f1 = layout.LookupProjectOrNull(new TransformedPathStub("foo.cs")).GetTrapPath(Logger, new TransformedPathStub("foo.cs"), TrapWriter.CompressionMode.Gzip);
+            var f1 = subProject!.GetTrapPath(Logger, new TransformedPathStub("foo.cs"), TrapWriter.CompressionMode.Gzip);
             var g1 = TrapWriter.NestPaths(Logger, Path.GetFullPath("snapshot\\trap"), "foo.cs.trap.gz");
->>>>>>> 83340e2a
             Assert.Equal(f1, g1);
         }
 
@@ -160,31 +142,19 @@
             var layout = new Semmle.Extraction.Layout(null, null, "layout.txt");
 
             // Use Section 2
-<<<<<<< HEAD
-            Assert.True(layout.FileInLayout("bar.cs"));
-            var subProject = layout.LookupProjectOrNull("bar.cs");
+            Assert.True(layout.FileInLayout(new TransformedPathStub("bar.cs")));
+            var subProject = layout.LookupProjectOrNull(new TransformedPathStub("bar.cs"));
             Assert.NotNull(subProject);
-            var f1 = subProject!.GetTrapPath(Logger, "bar.cs", TrapWriter.CompressionMode.Gzip);
-            var g1 = TrapWriter.NestPaths(Logger, Path.GetFullPath("snapshot\\trap2"), "bar.cs.trap.gz", TrapWriter.InnerPathComputation.ABSOLUTE);
-            Assert.Equal(f1, g1);
-
-            // Use Section 1
-            Assert.True(layout.FileInLayout("foo.cs"));
-            subProject = layout.LookupProjectOrNull("foo.cs");
-            Assert.NotNull(subProject);
-            var f2 = subProject!.GetTrapPath(Logger, "foo.cs", TrapWriter.CompressionMode.Gzip);
-            var g2 = TrapWriter.NestPaths(Logger, Path.GetFullPath("snapshot\\trap1"), "foo.cs.trap.gz", TrapWriter.InnerPathComputation.ABSOLUTE);
-=======
-            Assert.True(layout.FileInLayout(new TransformedPathStub("bar.cs")));
-            var f1 = layout.LookupProjectOrNull(new TransformedPathStub("bar.cs")).GetTrapPath(Logger, new TransformedPathStub("bar.cs"), TrapWriter.CompressionMode.Gzip);
+            var f1 = subProject!.GetTrapPath(Logger, new TransformedPathStub("bar.cs"), TrapWriter.CompressionMode.Gzip);
             var g1 = TrapWriter.NestPaths(Logger, Path.GetFullPath("snapshot\\trap2"), "bar.cs.trap.gz");
             Assert.Equal(f1, g1);
 
             // Use Section 1
             Assert.True(layout.FileInLayout(new TransformedPathStub("foo.cs")));
-            var f2 = layout.LookupProjectOrNull(new TransformedPathStub("foo.cs")).GetTrapPath(Logger, new TransformedPathStub("foo.cs"), TrapWriter.CompressionMode.Gzip);
+            subProject = layout.LookupProjectOrNull(new TransformedPathStub("foo.cs"));
+            Assert.NotNull(subProject);
+            var f2 = subProject!.GetTrapPath(Logger, new TransformedPathStub("foo.cs"), TrapWriter.CompressionMode.Gzip);
             var g2 = TrapWriter.NestPaths(Logger, Path.GetFullPath("snapshot\\trap1"), "foo.cs.trap.gz");
->>>>>>> 83340e2a
             Assert.Equal(f2, g2);
 
             // boo.dll is not in the layout, so use layout from first section.
